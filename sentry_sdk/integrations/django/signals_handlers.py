--- conflicted
+++ resolved
@@ -73,17 +73,12 @@
 
             return wrapper
 
-<<<<<<< HEAD
         integration = sentry_sdk.get_client().get_integration(DjangoIntegration)
-        if integration and integration.signals_spans:
-=======
-        integration = hub.get_integration(DjangoIntegration)
         if (
             integration
             and integration.signals_spans
             and self not in integration.signals_denylist
         ):
->>>>>>> e22abb63
             for idx, receiver in enumerate(sync_receivers):
                 sync_receivers[idx] = sentry_sync_receiver_wrapper(receiver)
 
