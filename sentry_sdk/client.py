from importlib import import_module
import os
import uuid
import random
import socket

from sentry_sdk._compat import datetime_utcnow, string_types, text_type, iteritems
from sentry_sdk.consts import (
    ClientConstructor,
    DEFAULT_MAX_VALUE_LENGTH,
    DEFAULT_OPTIONS,
    INSTRUMENTER,
    VERSION,
)
from sentry_sdk.envelope import Envelope
from sentry_sdk.integrations import _DEFAULT_INTEGRATIONS, setup_integrations
from sentry_sdk.monitor import Monitor
from sentry_sdk.profiler import has_profiling_enabled, setup_profiler
from sentry_sdk.scrubber import EventScrubber
from sentry_sdk.sessions import SessionFlusher
from sentry_sdk.spotlight import setup_spotlight
from sentry_sdk.tracing import trace, has_tracing_enabled
from sentry_sdk.transport import make_transport
from sentry_sdk.serializer import serialize
from sentry_sdk._types import TYPE_CHECKING
from sentry_sdk.utils import (
    capture_internal_exceptions,
    ContextVar,
    current_stacktrace,
    disable_capture_event,
    format_timestamp,
    get_default_release,
    get_sdk_name,
    get_type_name,
    handle_in_app,
    logger,
)

if TYPE_CHECKING:
    from typing import Any
    from typing import Callable
    from typing import Dict
    from typing import Optional
    from typing import Sequence
    from typing import Type
    from typing import Union

    from sentry_sdk._types import Event, Hint
    from sentry_sdk.integrations import Integration
<<<<<<< HEAD
    from sentry_sdk._types import Event, Hint
=======
    from sentry_sdk.scope import Scope
>>>>>>> c48fda90
    from sentry_sdk.session import Session
    from sentry_sdk.scope import Scope

_client_init_debug = ContextVar("client_init_debug")


SDK_INFO = {
    "name": "sentry.python",  # SDK name will be overridden after integrations have been loaded with sentry_sdk.integrations.setup_integrations()
    "version": VERSION,
    "packages": [{"name": "pypi:sentry-sdk", "version": VERSION}],
}


def _get_options(*args, **kwargs):
    # type: (*Optional[str], **Any) -> Dict[str, Any]
    if args and (isinstance(args[0], (text_type, bytes, str)) or args[0] is None):
        dsn = args[0]  # type: Optional[str]
        args = args[1:]
    else:
        dsn = None

    if len(args) > 1:
        raise TypeError("Only single positional argument is expected")

    rv = dict(DEFAULT_OPTIONS)
    options = dict(*args, **kwargs)
    if dsn is not None and options.get("dsn") is None:
        options["dsn"] = dsn

    for key, value in iteritems(options):
        if key not in rv:
            # Option "with_locals" was renamed to "include_local_variables"
            if key == "with_locals":
                msg = (
                    "Deprecated: The option 'with_locals' was renamed to 'include_local_variables'. "
                    "Please use 'include_local_variables'. The option 'with_locals' will be removed in the future."
                )
                logger.warning(msg)
                rv["include_local_variables"] = value
                continue

            # Option "request_bodies" was renamed to "max_request_body_size"
            if key == "request_bodies":
                msg = (
                    "Deprecated: The option 'request_bodies' was renamed to 'max_request_body_size'. "
                    "Please use 'max_request_body_size'. The option 'request_bodies' will be removed in the future."
                )
                logger.warning(msg)
                rv["max_request_body_size"] = value
                continue

            raise TypeError("Unknown option %r" % (key,))

        rv[key] = value

    if rv["dsn"] is None:
        rv["dsn"] = os.environ.get("SENTRY_DSN")

    if rv["release"] is None:
        rv["release"] = get_default_release()

    if rv["environment"] is None:
        rv["environment"] = os.environ.get("SENTRY_ENVIRONMENT") or "production"

    if rv["debug"] is None:
        rv["debug"] = os.environ.get("SENTRY_DEBUG", "False").lower() in (
            "true",
            "1",
            "t",
        )

    if rv["server_name"] is None and hasattr(socket, "gethostname"):
        rv["server_name"] = socket.gethostname()

    if rv["instrumenter"] is None:
        rv["instrumenter"] = INSTRUMENTER.SENTRY

    if rv["project_root"] is None:
        try:
            project_root = os.getcwd()
        except Exception:
            project_root = None

        rv["project_root"] = project_root

    if rv["enable_tracing"] is True and rv["traces_sample_rate"] is None:
        rv["traces_sample_rate"] = 1.0

    if rv["event_scrubber"] is None:
        rv["event_scrubber"] = EventScrubber()

    return rv


try:
    # Python 3.6+
    module_not_found_error = ModuleNotFoundError
except Exception:
    # Older Python versions
    module_not_found_error = ImportError  # type: ignore


class NoopClient:
    """
    A client that does not send any events to Sentry. This is used as a fallback when the Sentry SDK is not yet initialized.

    .. versionadded:: 1.XX.0
    """

    options = _get_options()  # type: Dict[str, Any]
    metrics_aggregator = None  # type: Optional[Any]
    monitor = None  # type: Optional[Any]
    transport = None  # type: Optional[Any]

    def __repr__(self):
        # type: () -> str
        return "<{} id={}>".format(self.__class__.__name__, id(self))

    # new!
    def should_send_default_pii(self):
        # type: () -> bool
        return False

    # new!
    def is_active(self):
        # type: () -> bool
        """
        Returns weither the client is active (able to send data to Sentry)

        .. versionadded:: 1.XX.0
        """

        return False

    def __init__(self, *args, **kwargs):
        # type: (*Any, **Any) -> None
        return None

    def __getstate__(self, *args, **kwargs):
        # type: (*Any, **Any) -> Any
        return {"options": {}}

    def __setstate__(self, *args, **kwargs):
        # type: (*Any, **Any) -> None
        pass

    def _setup_instrumentation(self, *args, **kwargs):
        # type: (*Any, **Any) -> None
        return None

    def _init_impl(self, *args, **kwargs):
        # type: (*Any, **Any) -> None
        return None

    @property
    def dsn(self):
        # type: () -> Optional[str]
        return None

    def _prepare_event(self, *args, **kwargs):
        # type: (*Any, **Any) -> Optional[Any]
        return None

    def _is_ignored_error(self, *args, **kwargs):
        # type: (*Any, **Any) -> bool
        return True

    def _should_capture(self, *args, **kwargs):
        # type: (*Any, **Any) -> bool
        return False

    def _should_sample_error(self, *args, **kwargs):
        # type: (*Any, **Any) -> bool
        return False

    def _update_session_from_event(self, *args, **kwargs):
        # type: (*Any, **Any) -> None
        return None

    def capture_event(self, *args, **kwargs):
        # type: (*Any, **Any) -> Optional[str]
        return None

    def capture_session(self, *args, **kwargs):
        # type: (*Any, **Any) -> None
        return None

    def get_integration(self, *args, **kwargs):
        # type: (*Any, **Any) -> Any
        return None

    def close(self, *args, **kwargs):
        # type: (*Any, **Any) -> None
        return None

    def flush(self, *args, **kwargs):
        # type: (*Any, **Any) -> None
        return None

    def __enter__(self):
        # type: () -> NoopClient
        return self

    def __exit__(self, exc_type, exc_value, tb):
        # type: (Any, Any, Any) -> None
        return None


class _Client(NoopClient):
    """The client is internally responsible for capturing the events and
    forwarding them to sentry through the configured transport.  It takes
    the client options as keyword arguments and optionally the DSN as first
    argument.

    Alias of :py:class:`sentry_sdk.Client`. (Was created for better intelisense support)
    """

    def __init__(self, *args, **kwargs):
        # type: (*Any, **Any) -> None
        self.options = get_options(*args, **kwargs)  # type: Dict[str, Any]

        self._init_impl()

    def __getstate__(self):
        # type: () -> Any
        return {"options": self.options}

    def __setstate__(self, state):
        # type: (Any) -> None
        self.options = state["options"]
        self._init_impl()

    def _setup_instrumentation(self, functions_to_trace):
        # type: (Sequence[Dict[str, str]]) -> None
        """
        Instruments the functions given in the list `functions_to_trace` with the `@sentry_sdk.tracing.trace` decorator.
        """
        for function in functions_to_trace:
            class_name = None
            function_qualname = function["qualified_name"]
            module_name, function_name = function_qualname.rsplit(".", 1)

            try:
                # Try to import module and function
                # ex: "mymodule.submodule.funcname"

                module_obj = import_module(module_name)
                function_obj = getattr(module_obj, function_name)
                setattr(module_obj, function_name, trace(function_obj))
                logger.debug("Enabled tracing for %s", function_qualname)

            except module_not_found_error:
                try:
                    # Try to import a class
                    # ex: "mymodule.submodule.MyClassName.member_function"

                    module_name, class_name = module_name.rsplit(".", 1)
                    module_obj = import_module(module_name)
                    class_obj = getattr(module_obj, class_name)
                    function_obj = getattr(class_obj, function_name)
                    setattr(class_obj, function_name, trace(function_obj))
                    setattr(module_obj, class_name, class_obj)
                    logger.debug("Enabled tracing for %s", function_qualname)

                except Exception as e:
                    logger.warning(
                        "Can not enable tracing for '%s'. (%s) Please check your `functions_to_trace` parameter.",
                        function_qualname,
                        e,
                    )

            except Exception as e:
                logger.warning(
                    "Can not enable tracing for '%s'. (%s) Please check your `functions_to_trace` parameter.",
                    function_qualname,
                    e,
                )

    def _init_impl(self):
        # type: () -> None
        old_debug = _client_init_debug.get(False)

        def _capture_envelope(envelope):
            # type: (Envelope) -> None
            if self.transport is not None:
                self.transport.capture_envelope(envelope)

        try:
            _client_init_debug.set(self.options["debug"])
            self.transport = make_transport(self.options)

            self.monitor = None
            if self.transport:
                if self.options["enable_backpressure_handling"]:
                    self.monitor = Monitor(self.transport)

            self.session_flusher = SessionFlusher(capture_func=_capture_envelope)

            self.metrics_aggregator = None  # type: Optional[MetricsAggregator]
            experiments = self.options.get("_experiments", {})
            if experiments.get("enable_metrics"):
                from sentry_sdk.metrics import MetricsAggregator

                self.metrics_aggregator = MetricsAggregator(
                    capture_func=_capture_envelope,
                    enable_code_locations=bool(
                        experiments.get("metric_code_locations")
                    ),
                )

            max_request_body_size = ("always", "never", "small", "medium")
            if self.options["max_request_body_size"] not in max_request_body_size:
                raise ValueError(
                    "Invalid value for max_request_body_size. Must be one of {}".format(
                        max_request_body_size
                    )
                )

            if self.options["_experiments"].get("otel_powered_performance", False):
                logger.debug(
                    "[OTel] Enabling experimental OTel-powered performance monitoring."
                )
                self.options["instrumenter"] = INSTRUMENTER.OTEL
                _DEFAULT_INTEGRATIONS.append(
                    "sentry_sdk.integrations.opentelemetry.integration.OpenTelemetryIntegration",
                )

            self.integrations = setup_integrations(
                self.options["integrations"],
                with_defaults=self.options["default_integrations"],
                with_auto_enabling_integrations=self.options[
                    "auto_enabling_integrations"
                ],
            )

            self.spotlight = None
            if self.options.get("spotlight"):
                self.spotlight = setup_spotlight(self.options)

            sdk_name = get_sdk_name(list(self.integrations.keys()))
            SDK_INFO["name"] = sdk_name
            logger.debug("Setting SDK name to '%s'", sdk_name)

            if has_profiling_enabled(self.options):
                try:
                    setup_profiler(self.options)
                except Exception as e:
                    logger.debug("Can not set up profiler. (%s)", e)

        finally:
            _client_init_debug.set(old_debug)

        self._setup_instrumentation(self.options.get("functions_to_trace", []))

    def is_active(self):
        # type: () -> bool
        """
        Returns weither the client is active (able to send data to Sentry)

        .. versionadded:: 1.XX.0
        """
        return True

    @property
    def dsn(self):
        # type: () -> Optional[str]
        """Returns the configured DSN as string."""
        return self.options["dsn"]

    def _prepare_event(
        self,
        event,  # type: Event
        hint,  # type: Hint
        scope,  # type: Optional[Scope]
    ):
        # type: (...) -> Optional[Event]

        if event.get("timestamp") is None:
            event["timestamp"] = datetime_utcnow()

        if scope is not None:
            is_transaction = event.get("type") == "transaction"
            event_ = scope.apply_to_event(event, hint, self.options)

            # one of the event/error processors returned None
            if event_ is None:
                if self.transport:
                    self.transport.record_lost_event(
                        "event_processor",
                        data_category=("transaction" if is_transaction else "error"),
                    )
                return None

            event = event_

        if (
            self.options["attach_stacktrace"]
            and "exception" not in event
            and "stacktrace" not in event
            and "threads" not in event
        ):
            with capture_internal_exceptions():
                event["threads"] = {
                    "values": [
                        {
                            "stacktrace": current_stacktrace(
                                include_local_variables=self.options.get(
                                    "include_local_variables", True
                                ),
                                max_value_length=self.options.get(
                                    "max_value_length", DEFAULT_MAX_VALUE_LENGTH
                                ),
                            ),
                            "crashed": False,
                            "current": True,
                        }
                    ]
                }

        for key in "release", "environment", "server_name", "dist":
            if event.get(key) is None and self.options[key] is not None:
                event[key] = text_type(self.options[key]).strip()
        if event.get("sdk") is None:
            sdk_info = dict(SDK_INFO)
            sdk_info["integrations"] = sorted(self.integrations.keys())
            event["sdk"] = sdk_info

        if event.get("platform") is None:
            event["platform"] = "python"

        event = handle_in_app(
            event,
            self.options["in_app_exclude"],
            self.options["in_app_include"],
            self.options["project_root"],
        )

        if event is not None:
            event_scrubber = self.options["event_scrubber"]
            if event_scrubber and not self.options["send_default_pii"]:
                event_scrubber.scrub_event(event)

        # Postprocess the event here so that annotated types do
        # generally not surface in before_send
        if event is not None:
            event = serialize(
                event,
                max_request_body_size=self.options.get("max_request_body_size"),
                max_value_length=self.options.get("max_value_length"),
            )

        before_send = self.options["before_send"]
        if (
            before_send is not None
            and event is not None
            and event.get("type") != "transaction"
        ):
            new_event = None
            with capture_internal_exceptions():
                new_event = before_send(event, hint or {})
            if new_event is None:
                logger.info("before send dropped event")
                if self.transport:
                    self.transport.record_lost_event(
                        "before_send", data_category="error"
                    )
            event = new_event  # type: ignore

        before_send_transaction = self.options["before_send_transaction"]
        if (
            before_send_transaction is not None
            and event is not None
            and event.get("type") == "transaction"
        ):
            new_event = None
            with capture_internal_exceptions():
                new_event = before_send_transaction(event, hint or {})
            if new_event is None:
                logger.info("before send transaction dropped event")
                if self.transport:
                    self.transport.record_lost_event(
                        "before_send", data_category="transaction"
                    )
            event = new_event  # type: ignore

        return event

    def _is_ignored_error(self, event, hint):
        # type: (Event, Hint) -> bool
        exc_info = hint.get("exc_info")
        if exc_info is None:
            return False

        error = exc_info[0]
        error_type_name = get_type_name(exc_info[0])
        error_full_name = "%s.%s" % (exc_info[0].__module__, error_type_name)

        for ignored_error in self.options["ignore_errors"]:
            # String types are matched against the type name in the
            # exception only
            if isinstance(ignored_error, string_types):
                if ignored_error == error_full_name or ignored_error == error_type_name:
                    return True
            else:
                if issubclass(error, ignored_error):
                    return True

        return False

    def _should_capture(
        self,
        event,  # type: Event
        hint,  # type: Hint
        scope=None,  # type: Optional[Scope]
    ):
        # type: (...) -> bool
        # Transactions are sampled independent of error events.
        is_transaction = event.get("type") == "transaction"
        if is_transaction:
            return True

        ignoring_prevents_recursion = scope is not None and not scope._should_capture
        if ignoring_prevents_recursion:
            return False

        ignored_by_config_option = self._is_ignored_error(event, hint)
        if ignored_by_config_option:
            return False

        return True

    def _should_sample_error(
        self,
        event,  # type: Event
        hint,  # type: Hint
    ):
        # type: (...) -> bool
        error_sampler = self.options.get("error_sampler", None)

        if callable(error_sampler):
            with capture_internal_exceptions():
                sample_rate = error_sampler(event, hint)
        else:
            sample_rate = self.options["sample_rate"]

        try:
            not_in_sample_rate = sample_rate < 1.0 and random.random() >= sample_rate
        except NameError:
            logger.warning(
                "The provided error_sampler raised an error. Defaulting to sampling the event."
            )

            # If the error_sampler raised an error, we should sample the event, since the default behavior
            # (when no sample_rate or error_sampler is provided) is to sample all events.
            not_in_sample_rate = False
        except TypeError:
            parameter, verb = (
                ("error_sampler", "returned")
                if callable(error_sampler)
                else ("sample_rate", "contains")
            )
            logger.warning(
                "The provided %s %s an invalid value of %s. The value should be a float or a bool. Defaulting to sampling the event."
                % (parameter, verb, repr(sample_rate))
            )

            # If the sample_rate has an invalid value, we should sample the event, since the default behavior
            # (when no sample_rate or error_sampler is provided) is to sample all events.
            not_in_sample_rate = False

        if not_in_sample_rate:
            # because we will not sample this event, record a "lost event".
            if self.transport:
                self.transport.record_lost_event("sample_rate", data_category="error")

            return False

        return True

    def _update_session_from_event(
        self,
        session,  # type: Session
        event,  # type: Event
    ):
        # type: (...) -> None

        crashed = False
        errored = False
        user_agent = None

        exceptions = (event.get("exception") or {}).get("values")
        if exceptions:
            errored = True
            for error in exceptions:
                mechanism = error.get("mechanism")
                if mechanism and mechanism.get("handled") is False:
                    crashed = True
                    break

        user = event.get("user")

        if session.user_agent is None:
            headers = (event.get("request") or {}).get("headers")
            for k, v in iteritems(headers or {}):
                if k.lower() == "user-agent":
                    user_agent = v
                    break

        session.update(
            status="crashed" if crashed else None,
            user=user,
            user_agent=user_agent,
            errors=session.errors + (errored or crashed),
        )

    def capture_event(
        self,
        event,  # type: Event
        hint=None,  # type: Optional[Hint]
        scope=None,  # type: Optional[Scope]
    ):
        # type: (...) -> Optional[str]
        """Captures an event.

        :param event: A ready-made event that can be directly sent to Sentry.

        :param hint: Contains metadata about the event that can be read from `before_send`, such as the original exception object or a HTTP request object.

        :param scope: An optional :py:class:`sentry_sdk.Scope` to apply to events.
            The `scope` and `scope_kwargs` parameters are mutually exclusive.

        :returns: An event ID. May be `None` if there is no DSN set or of if the SDK decided to discard the event for other reasons. In such situations setting `debug=True` on `init()` may help.
        """
        if disable_capture_event.get(False):
            return None

        if hint is None:
            hint = {}
        event_id = event.get("event_id")
        hint = dict(hint or ())  # type: Hint

        if event_id is None:
            event["event_id"] = event_id = uuid.uuid4().hex
        if not self._should_capture(event, hint, scope):
            return None

        profile = event.pop("profile", None)

        event_opt = self._prepare_event(event, hint, scope)
        if event_opt is None:
            return None

        # whenever we capture an event we also check if the session needs
        # to be updated based on that information.
        session = scope._session if scope else None
        if session:
            self._update_session_from_event(session, event)

        is_transaction = event_opt.get("type") == "transaction"
        is_checkin = event_opt.get("type") == "check_in"

        if (
            not is_transaction
            and not is_checkin
            and not self._should_sample_error(event, hint)
        ):
            return None

        tracing_enabled = has_tracing_enabled(self.options)
        attachments = hint.get("attachments")

        trace_context = event_opt.get("contexts", {}).get("trace") or {}
        dynamic_sampling_context = trace_context.pop("dynamic_sampling_context", {})

        # If tracing is enabled all events should go to /envelope endpoint.
        # If no tracing is enabled only transactions, events with attachments, and checkins should go to the /envelope endpoint.
        should_use_envelope_endpoint = (
            tracing_enabled
            or is_transaction
            or is_checkin
            or bool(attachments)
            or bool(self.spotlight)
        )
        if should_use_envelope_endpoint:
            headers = {
                "event_id": event_opt["event_id"],
                "sent_at": format_timestamp(datetime_utcnow()),
            }

            if dynamic_sampling_context:
                headers["trace"] = dynamic_sampling_context

            envelope = Envelope(headers=headers)

            if is_transaction:
                if profile is not None:
                    envelope.add_profile(profile.to_json(event_opt, self.options))
                envelope.add_transaction(event_opt)
            elif is_checkin:
                envelope.add_checkin(event_opt)
            else:
                envelope.add_event(event_opt)

            for attachment in attachments or ():
                envelope.add_item(attachment.to_envelope_item())

            if self.spotlight:
                self.spotlight.capture_envelope(envelope)

            if self.transport is None:
                return None

            self.transport.capture_envelope(envelope)

        else:
            if self.transport is None:
                return None

            # All other events go to the legacy /store/ endpoint (will be removed in the future).
            self.transport.capture_event(event_opt)

        return event_id

    def capture_session(
        self, session  # type: Session
    ):
        # type: (...) -> None
        if not session.release:
            logger.info("Discarded session update because of missing release")
        else:
            self.session_flusher.add_session(session)

    def get_integration(
        self, name_or_class  # type: Union[str, Type[Integration]]
    ):
        # type: (...) -> Any
        """Returns the integration for this client by name or class.
        If the client does not have that integration then `None` is returned.
        """
        if isinstance(name_or_class, str):
            integration_name = name_or_class
        elif name_or_class.identifier is not None:
            integration_name = name_or_class.identifier
        else:
            raise ValueError("Integration has no name")

        return self.integrations.get(integration_name)

    def close(
        self,
        timeout=None,  # type: Optional[float]
        callback=None,  # type: Optional[Callable[[int, float], None]]
    ):
        # type: (...) -> None
        """
        Close the client and shut down the transport. Arguments have the same
        semantics as :py:meth:`Client.flush`.
        """
        if self.transport is not None:
            self.flush(timeout=timeout, callback=callback)
            self.session_flusher.kill()
            if self.metrics_aggregator is not None:
                self.metrics_aggregator.kill()
            if self.monitor:
                self.monitor.kill()
            self.transport.kill()
            self.transport = None

    def flush(
        self,
        timeout=None,  # type: Optional[float]
        callback=None,  # type: Optional[Callable[[int, float], None]]
    ):
        # type: (...) -> None
        """
        Wait for the current events to be sent.

        :param timeout: Wait for at most `timeout` seconds. If no `timeout` is provided, the `shutdown_timeout` option value is used.

        :param callback: Is invoked with the number of pending events and the configured timeout.
        """
        if self.transport is not None:
            if timeout is None:
                timeout = self.options["shutdown_timeout"]
            self.session_flusher.flush()
            if self.metrics_aggregator is not None:
                self.metrics_aggregator.flush()
            self.transport.flush(timeout=timeout, callback=callback)

    def __enter__(self):
        # type: () -> _Client
        return self

    def __exit__(self, exc_type, exc_value, tb):
        # type: (Any, Any, Any) -> None
        self.close()


from sentry_sdk._types import TYPE_CHECKING

if TYPE_CHECKING:
    # Make mypy, PyCharm and other static analyzers think `get_options` is a
    # type to have nicer autocompletion for params.
    #
    # Use `ClientConstructor` to define the argument types of `init` and
    # `Dict[str, Any]` to tell static analyzers about the return type.

    class get_options(ClientConstructor, Dict[str, Any]):  # noqa: N801
        pass

    class Client(ClientConstructor, _Client):
        pass

else:
    # Alias `get_options` for actual usage. Go through the lambda indirection
    # to throw PyCharm off of the weakly typed signature (it would otherwise
    # discover both the weakly typed signature of `_init` and our faked `init`
    # type).

    get_options = (lambda: _get_options)()
    Client = (lambda: _Client)()<|MERGE_RESOLUTION|>--- conflicted
+++ resolved
@@ -47,13 +47,8 @@
 
     from sentry_sdk._types import Event, Hint
     from sentry_sdk.integrations import Integration
-<<<<<<< HEAD
-    from sentry_sdk._types import Event, Hint
-=======
     from sentry_sdk.scope import Scope
->>>>>>> c48fda90
     from sentry_sdk.session import Session
-    from sentry_sdk.scope import Scope
 
 _client_init_debug = ContextVar("client_init_debug")
 
