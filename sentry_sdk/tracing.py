import uuid
import random
from datetime import datetime, timedelta, timezone

import sentry_sdk
from sentry_sdk.consts import INSTRUMENTER
<<<<<<< HEAD
from sentry_sdk.utils import is_valid_sample_rate, logger, nanosecond_time
=======
from sentry_sdk.utils import (
    get_current_thread_meta,
    is_valid_sample_rate,
    logger,
    nanosecond_time,
)
from sentry_sdk._compat import datetime_utcnow, utc_from_timestamp, PY2
>>>>>>> b742c45c
from sentry_sdk.consts import SPANDATA
from sentry_sdk._types import TYPE_CHECKING


if TYPE_CHECKING:
    from collections.abc import Callable, Mapping, MutableMapping
    from typing import Any
    from typing import Dict
    from typing import Iterator
    from typing import List
    from typing import Optional
    from typing import overload
    from typing import ParamSpec
    from typing import Tuple
    from typing import Union
    from typing import TypeVar

    from typing_extensions import TypedDict, Unpack

    P = ParamSpec("P")
    R = TypeVar("R")

    import sentry_sdk.profiler
    from sentry_sdk._types import Event, MeasurementUnit, SamplingContext

    class SpanKwargs(TypedDict, total=False):
        trace_id: str
        span_id: str
        parent_span_id: str
        same_process_as_parent: bool
        sampled: bool
        op: str
        description: str
        # hub: Optional[sentry_sdk.Hub] is deprecated, and therefore omitted here!
        status: str
        containing_transaction: Optional["Transaction"]
        start_timestamp: Optional[Union[datetime, float]]
        scope: "sentry_sdk.Scope"

    class TransactionKwargs(SpanKwargs, total=False):
        name: str
        source: str
        parent_sampled: bool
        baggage: "Baggage"


BAGGAGE_HEADER_NAME = "baggage"
SENTRY_TRACE_HEADER_NAME = "sentry-trace"


# Transaction source
# see https://develop.sentry.dev/sdk/event-payloads/transaction/#transaction-annotations
TRANSACTION_SOURCE_CUSTOM = "custom"
TRANSACTION_SOURCE_URL = "url"
TRANSACTION_SOURCE_ROUTE = "route"
TRANSACTION_SOURCE_VIEW = "view"
TRANSACTION_SOURCE_COMPONENT = "component"
TRANSACTION_SOURCE_TASK = "task"

# These are typically high cardinality and the server hates them
LOW_QUALITY_TRANSACTION_SOURCES = [
    TRANSACTION_SOURCE_URL,
]

SOURCE_FOR_STYLE = {
    "endpoint": TRANSACTION_SOURCE_COMPONENT,
    "function_name": TRANSACTION_SOURCE_COMPONENT,
    "handler_name": TRANSACTION_SOURCE_COMPONENT,
    "method_and_path_pattern": TRANSACTION_SOURCE_ROUTE,
    "path": TRANSACTION_SOURCE_URL,
    "route_name": TRANSACTION_SOURCE_COMPONENT,
    "route_pattern": TRANSACTION_SOURCE_ROUTE,
    "uri_template": TRANSACTION_SOURCE_ROUTE,
    "url": TRANSACTION_SOURCE_ROUTE,
}


class _SpanRecorder:
    """Limits the number of spans recorded in a transaction."""

    __slots__ = ("maxlen", "spans")

    def __init__(self, maxlen):
        # type: (int) -> None
        # FIXME: this is `maxlen - 1` only to preserve historical behavior
        # enforced by tests.
        # Either this should be changed to `maxlen` or the JS SDK implementation
        # should be changed to match a consistent interpretation of what maxlen
        # limits: either transaction+spans or only child spans.
        self.maxlen = maxlen - 1
        self.spans = []  # type: List[Span]

    def add(self, span):
        # type: (Span) -> None
        if len(self.spans) > self.maxlen:
            span._span_recorder = None
        else:
            self.spans.append(span)


class Span:
    """A span holds timing information of a block of code.
    Spans can have multiple child spans thus forming a span tree.

    :param trace_id: The trace ID of the root span. If this new span is to be the root span,
        omit this parameter, and a new trace ID will be generated.
    :param span_id: The span ID of this span. If omitted, a new span ID will be generated.
    :param parent_span_id: The span ID of the parent span, if applicable.
    :param same_process_as_parent: Whether this span is in the same process as the parent span.
    :param sampled: Whether the span should be sampled. Overrides the default sampling decision
        for this span when provided.
    :param op: The span's operation. A list of recommended values is available here:
        https://develop.sentry.dev/sdk/performance/span-operations/
    :param description: A description of what operation is being performed within the span.
    :param hub: The hub to use for this span.

        .. deprecated:: 2.0.0
            Please use the `scope` parameter, instead.
    :param status: The span's status. Possible values are listed at
        https://develop.sentry.dev/sdk/event-payloads/span/
    :param containing_transaction: The transaction that this span belongs to.
    :param start_timestamp: The timestamp when the span started. If omitted, the current time
        will be used.
    :param scope: The scope to use for this span. If not provided, we use the current scope.
    """

    __slots__ = (
        "trace_id",
        "span_id",
        "parent_span_id",
        "same_process_as_parent",
        "sampled",
        "op",
        "description",
        "start_timestamp",
        "_start_timestamp_monotonic_ns",
        "status",
        "timestamp",
        "_tags",
        "_data",
        "_span_recorder",
        "hub",
        "_context_manager_state",
        "_containing_transaction",
        "_local_aggregator",
        "scope",
    )

    def __init__(
        self,
        trace_id=None,  # type: Optional[str]
        span_id=None,  # type: Optional[str]
        parent_span_id=None,  # type: Optional[str]
        same_process_as_parent=True,  # type: bool
        sampled=None,  # type: Optional[bool]
        op=None,  # type: Optional[str]
        description=None,  # type: Optional[str]
        hub=None,  # type: Optional[sentry_sdk.Hub]  # deprecated
        status=None,  # type: Optional[str]
        containing_transaction=None,  # type: Optional[Transaction]
        start_timestamp=None,  # type: Optional[Union[datetime, float]]
        scope=None,  # type: Optional[sentry_sdk.Scope]
    ):
        # type: (...) -> None
        self.trace_id = trace_id or uuid.uuid4().hex
        self.span_id = span_id or uuid.uuid4().hex[16:]
        self.parent_span_id = parent_span_id
        self.same_process_as_parent = same_process_as_parent
        self.sampled = sampled
        self.op = op
        self.description = description
        self.status = status
        self.hub = hub
        self.scope = scope
        self._tags = {}  # type: MutableMapping[str, str]
        self._data = {}  # type: Dict[str, Any]
        self._containing_transaction = containing_transaction
        if start_timestamp is None:
            start_timestamp = datetime.now(timezone.utc)
        elif isinstance(start_timestamp, float):
            start_timestamp = datetime.fromtimestamp(start_timestamp, timezone.utc)
        self.start_timestamp = start_timestamp
        try:
            # profiling depends on this value and requires that
            # it is measured in nanoseconds
            self._start_timestamp_monotonic_ns = nanosecond_time()
        except AttributeError:
            pass

        #: End timestamp of span
        self.timestamp = None  # type: Optional[datetime]

        self._span_recorder = None  # type: Optional[_SpanRecorder]
        self._local_aggregator = None  # type: Optional[LocalAggregator]

        thread_id, thread_name = get_current_thread_meta()
        self.set_thread(thread_id, thread_name)

    # TODO this should really live on the Transaction class rather than the Span
    # class
    def init_span_recorder(self, maxlen):
        # type: (int) -> None
        if self._span_recorder is None:
            self._span_recorder = _SpanRecorder(maxlen)

    def _get_local_aggregator(self):
        # type: (...) -> LocalAggregator
        rv = self._local_aggregator
        if rv is None:
            rv = self._local_aggregator = LocalAggregator()
        return rv

    def __repr__(self):
        # type: () -> str
        return (
            "<%s(op=%r, description:%r, trace_id=%r, span_id=%r, parent_span_id=%r, sampled=%r)>"
            % (
                self.__class__.__name__,
                self.op,
                self.description,
                self.trace_id,
                self.span_id,
                self.parent_span_id,
                self.sampled,
            )
        )

    def __enter__(self):
        # type: () -> Span
        scope = self.scope or sentry_sdk.Scope.get_current_scope()
        old_span = scope.span
        scope.span = self
        self._context_manager_state = (scope, old_span)
        return self

    def __exit__(self, ty, value, tb):
        # type: (Optional[Any], Optional[Any], Optional[Any]) -> None
        if value is not None:
            self.set_status("internal_error")

        scope, old_span = self._context_manager_state
        del self._context_manager_state
        self.finish(scope)
        scope.span = old_span

    @property
    def containing_transaction(self):
        # type: () -> Optional[Transaction]
        """The ``Transaction`` that this span belongs to.
        The ``Transaction`` is the root of the span tree,
        so one could also think of this ``Transaction`` as the "root span"."""

        # this is a getter rather than a regular attribute so that transactions
        # can return `self` here instead (as a way to prevent them circularly
        # referencing themselves)
        return self._containing_transaction

    def start_child(self, instrumenter=INSTRUMENTER.SENTRY, **kwargs):
        # type: (str, **Any) -> Span
        """
        Start a sub-span from the current span or transaction.

        Takes the same arguments as the initializer of :py:class:`Span`. The
        trace id, sampling decision, transaction pointer, and span recorder are
        inherited from the current span/transaction.
        """
        configuration_instrumenter = sentry_sdk.Scope.get_client().options[
            "instrumenter"
        ]

        if instrumenter != configuration_instrumenter:
            return NoOpSpan()

        kwargs.setdefault("sampled", self.sampled)

        child = Span(
            trace_id=self.trace_id,
            parent_span_id=self.span_id,
            containing_transaction=self.containing_transaction,
            **kwargs,
        )

        span_recorder = (
            self.containing_transaction and self.containing_transaction._span_recorder
        )
        if span_recorder:
            span_recorder.add(child)

        return child

    @classmethod
    def continue_from_environ(
        cls,
        environ,  # type: Mapping[str, str]
        **kwargs,  # type: Any
    ):
        # type: (...) -> Transaction
        """
        Create a Transaction with the given params, then add in data pulled from
        the ``sentry-trace`` and ``baggage`` headers from the environ (if any)
        before returning the Transaction.

        This is different from :py:meth:`~sentry_sdk.tracing.Span.continue_from_headers`
        in that it assumes header names in the form ``HTTP_HEADER_NAME`` -
        such as you would get from a WSGI/ASGI environ -
        rather than the form ``header-name``.

        :param environ: The ASGI/WSGI environ to pull information from.
        """
        if cls is Span:
            logger.warning(
                "Deprecated: use Transaction.continue_from_environ "
                "instead of Span.continue_from_environ."
            )
        return Transaction.continue_from_headers(EnvironHeaders(environ), **kwargs)

    @classmethod
    def continue_from_headers(
        cls,
        headers,  # type: Mapping[str, str]
        **kwargs,  # type: Any
    ):
        # type: (...) -> Transaction
        """
        Create a transaction with the given params (including any data pulled from
        the ``sentry-trace`` and ``baggage`` headers).

        :param headers: The dictionary with the HTTP headers to pull information from.
        """
        # TODO move this to the Transaction class
        if cls is Span:
            logger.warning(
                "Deprecated: use Transaction.continue_from_headers "
                "instead of Span.continue_from_headers."
            )

        # TODO-neel move away from this kwargs stuff, it's confusing and opaque
        # make more explicit
        baggage = Baggage.from_incoming_header(headers.get(BAGGAGE_HEADER_NAME))
        kwargs.update({BAGGAGE_HEADER_NAME: baggage})

        sentrytrace_kwargs = extract_sentrytrace_data(
            headers.get(SENTRY_TRACE_HEADER_NAME)
        )

        if sentrytrace_kwargs is not None:
            kwargs.update(sentrytrace_kwargs)

            # If there's an incoming sentry-trace but no incoming baggage header,
            # for instance in traces coming from older SDKs,
            # baggage will be empty and immutable and won't be populated as head SDK.
            baggage.freeze()

        transaction = Transaction(**kwargs)
        transaction.same_process_as_parent = False

        return transaction

    def iter_headers(self):
        # type: () -> Iterator[Tuple[str, str]]
        """
        Creates a generator which returns the span's ``sentry-trace`` and ``baggage`` headers.
        If the span's containing transaction doesn't yet have a ``baggage`` value,
        this will cause one to be generated and stored.
        """
        yield SENTRY_TRACE_HEADER_NAME, self.to_traceparent()

        if self.containing_transaction:
            baggage = self.containing_transaction.get_baggage().serialize()
            if baggage:
                yield BAGGAGE_HEADER_NAME, baggage

    @classmethod
    def from_traceparent(
        cls,
        traceparent,  # type: Optional[str]
        **kwargs,  # type: Any
    ):
        # type: (...) -> Optional[Transaction]
        """
        DEPRECATED: Use :py:meth:`sentry_sdk.tracing.Span.continue_from_headers`.

        Create a ``Transaction`` with the given params, then add in data pulled from
        the given ``sentry-trace`` header value before returning the ``Transaction``.
        """
        logger.warning(
            "Deprecated: Use Transaction.continue_from_headers(headers, **kwargs) "
            "instead of from_traceparent(traceparent, **kwargs)"
        )

        if not traceparent:
            return None

        return cls.continue_from_headers(
            {SENTRY_TRACE_HEADER_NAME: traceparent}, **kwargs
        )

    def to_traceparent(self):
        # type: () -> str
        if self.sampled is True:
            sampled = "1"
        elif self.sampled is False:
            sampled = "0"
        else:
            sampled = None

        traceparent = "%s-%s" % (self.trace_id, self.span_id)
        if sampled is not None:
            traceparent += "-%s" % (sampled,)

        return traceparent

    def to_baggage(self):
        # type: () -> Optional[Baggage]
        """Returns the :py:class:`~sentry_sdk.tracing_utils.Baggage`
        associated with this ``Span``, if any. (Taken from the root of the span tree.)
        """
        if self.containing_transaction:
            return self.containing_transaction.get_baggage()
        return None

    def set_tag(self, key, value):
        # type: (str, Any) -> None
        self._tags[key] = value

    def set_data(self, key, value):
        # type: (str, Any) -> None
        self._data[key] = value

    def set_status(self, value):
        # type: (str) -> None
        self.status = value

    def set_thread(self, thread_id, thread_name):
        # type: (Optional[int], Optional[str]) -> None

        if thread_id is not None:
            self.set_data(SPANDATA.THREAD_ID, str(thread_id))

            if thread_name is not None:
                self.set_data(SPANDATA.THREAD_NAME, thread_name)

    def set_http_status(self, http_status):
        # type: (int) -> None
        self.set_tag(
            "http.status_code", str(http_status)
        )  # we keep this for backwards compatability
        self.set_data(SPANDATA.HTTP_STATUS_CODE, http_status)

        if http_status < 400:
            self.set_status("ok")
        elif 400 <= http_status < 500:
            if http_status == 403:
                self.set_status("permission_denied")
            elif http_status == 404:
                self.set_status("not_found")
            elif http_status == 429:
                self.set_status("resource_exhausted")
            elif http_status == 413:
                self.set_status("failed_precondition")
            elif http_status == 401:
                self.set_status("unauthenticated")
            elif http_status == 409:
                self.set_status("already_exists")
            else:
                self.set_status("invalid_argument")
        elif 500 <= http_status < 600:
            if http_status == 504:
                self.set_status("deadline_exceeded")
            elif http_status == 501:
                self.set_status("unimplemented")
            elif http_status == 503:
                self.set_status("unavailable")
            else:
                self.set_status("internal_error")
        else:
            self.set_status("unknown_error")

    def is_success(self):
        # type: () -> bool
        return self.status == "ok"

    def finish(self, scope=None, end_timestamp=None):
        # type: (Optional[sentry_sdk.Scope], Optional[Union[float, datetime]]) -> Optional[str]
        """
        Sets the end timestamp of the span.

        Additionally it also creates a breadcrumb from the span,
        if the span represents a database or HTTP request.

        :param scope: The scope to use for this transaction.
            If not provided, the current scope will be used.
        :param end_timestamp: Optional timestamp that should
            be used as timestamp instead of the current time.

        :return: Always ``None``. The type is ``Optional[str]`` to match
            the return value of :py:meth:`sentry_sdk.tracing.Transaction.finish`.
        """
        if self.timestamp is not None:
            # This span is already finished, ignore.
            return None

        try:
            if end_timestamp:
                if isinstance(end_timestamp, float):
                    end_timestamp = datetime.fromtimestamp(end_timestamp, timezone.utc)
                self.timestamp = end_timestamp
            else:
                elapsed = nanosecond_time() - self._start_timestamp_monotonic_ns
                self.timestamp = self.start_timestamp + timedelta(
                    microseconds=elapsed / 1000
                )
        except AttributeError:
            self.timestamp = datetime.now(timezone.utc)

        scope = scope or sentry_sdk.Scope.get_current_scope()
        maybe_create_breadcrumbs_from_span(scope, self)

        return None

    def to_json(self):
        # type: () -> Dict[str, Any]
        """Returns a JSON-compatible representation of the span."""

        rv = {
            "trace_id": self.trace_id,
            "span_id": self.span_id,
            "parent_span_id": self.parent_span_id,
            "same_process_as_parent": self.same_process_as_parent,
            "op": self.op,
            "description": self.description,
            "start_timestamp": self.start_timestamp,
            "timestamp": self.timestamp,
        }  # type: Dict[str, Any]

        if self.status:
            self._tags["status"] = self.status

        if self._local_aggregator is not None:
            metrics_summary = self._local_aggregator.to_json()
            if metrics_summary:
                rv["_metrics_summary"] = metrics_summary

        tags = self._tags
        if tags:
            rv["tags"] = tags

        data = self._data
        if data:
            rv["data"] = data

        return rv

    def get_trace_context(self):
        # type: () -> Any
        rv = {
            "trace_id": self.trace_id,
            "span_id": self.span_id,
            "parent_span_id": self.parent_span_id,
            "op": self.op,
            "description": self.description,
        }  # type: Dict[str, Any]
        if self.status:
            rv["status"] = self.status

        if self.containing_transaction:
            rv["dynamic_sampling_context"] = (
                self.containing_transaction.get_baggage().dynamic_sampling_context()
            )

        return rv


class Transaction(Span):
    """The Transaction is the root element that holds all the spans
    for Sentry performance instrumentation.

    :param name: Identifier of the transaction.
        Will show up in the Sentry UI.
    :param parent_sampled: Whether the parent transaction was sampled.
        If True this transaction will be kept, if False it will be discarded.
    :param baggage: The W3C baggage header value.
        (see https://www.w3.org/TR/baggage/)
    :param source: A string describing the source of the transaction name.
        This will be used to determine the transaction's type.
        See https://develop.sentry.dev/sdk/event-payloads/transaction/#transaction-annotations
        for more information. Default "custom".
    :param kwargs: Additional arguments to be passed to the Span constructor.
        See :py:class:`sentry_sdk.tracing.Span` for available arguments.
    """

    __slots__ = (
        "name",
        "source",
        "parent_sampled",
        # used to create baggage value for head SDKs in dynamic sampling
        "sample_rate",
        "_measurements",
        "_contexts",
        "_profile",
        "_baggage",
    )

    def __init__(
        self,
        name="",  # type: str
        parent_sampled=None,  # type: Optional[bool]
        baggage=None,  # type: Optional[Baggage]
        source=TRANSACTION_SOURCE_CUSTOM,  # type: str
        **kwargs,  # type: Unpack[SpanKwargs]
    ):
        # type: (...) -> None

        super().__init__(**kwargs)

        self.name = name
        self.source = source
        self.sample_rate = None  # type: Optional[float]
        self.parent_sampled = parent_sampled
        self._measurements = {}  # type: Dict[str, Any]
        self._contexts = {}  # type: Dict[str, Any]
        self._profile = None  # type: Optional[sentry_sdk.profiler.Profile]
        self._baggage = baggage

    def __repr__(self):
        # type: () -> str
        return (
            "<%s(name=%r, op=%r, trace_id=%r, span_id=%r, parent_span_id=%r, sampled=%r, source=%r)>"
            % (
                self.__class__.__name__,
                self.name,
                self.op,
                self.trace_id,
                self.span_id,
                self.parent_span_id,
                self.sampled,
                self.source,
            )
        )

    def __enter__(self):
        # type: () -> Transaction
        super().__enter__()

        if self._profile is not None:
            self._profile.__enter__()

        return self

    def __exit__(self, ty, value, tb):
        # type: (Optional[Any], Optional[Any], Optional[Any]) -> None
        if self._profile is not None:
            self._profile.__exit__(ty, value, tb)

        super().__exit__(ty, value, tb)

    @property
    def containing_transaction(self):
        # type: () -> Transaction
        """The root element of the span tree.
        In the case of a transaction it is the transaction itself.
        """

        # Transactions (as spans) belong to themselves (as transactions). This
        # is a getter rather than a regular attribute to avoid having a circular
        # reference.
        return self

    def finish(self, hub=None, end_timestamp=None):
        # type: (Optional[Union[sentry_sdk.Hub, sentry_sdk.Scope]], Optional[Union[float, datetime]]) -> Optional[str]
        """Finishes the transaction and sends it to Sentry.
        All finished spans in the transaction will also be sent to Sentry.

        :param hub: The hub to use for this transaction.
            If not provided, the current hub will be used.
        :param end_timestamp: Optional timestamp that should
            be used as timestamp instead of the current time.

        :return: The event ID if the transaction was sent to Sentry,
            otherwise None.
        """
        if self.timestamp is not None:
            # This transaction is already finished, ignore.
            return None

        hub = hub or self.hub or sentry_sdk.Hub.current
        client = sentry_sdk.Scope.get_client()

        if not client.is_active():
            # We have no active client and therefore nowhere to send this transaction.
            return None

        # This is a de facto proxy for checking if sampled = False
        if self._span_recorder is None:
            logger.debug("Discarding transaction because sampled = False")

            # This is not entirely accurate because discards here are not
            # exclusively based on sample rate but also traces sampler, but
            # we handle this the same here.
            if client.transport and has_tracing_enabled(client.options):
                if client.monitor and client.monitor.downsample_factor > 0:
                    reason = "backpressure"
                else:
                    reason = "sample_rate"

                client.transport.record_lost_event(reason, data_category="transaction")

            return None

        if not self.name:
            logger.warning(
                "Transaction has no name, falling back to `<unlabeled transaction>`."
            )
            self.name = "<unlabeled transaction>"

        super().finish(hub, end_timestamp)

        if not self.sampled:
            # At this point a `sampled = None` should have already been resolved
            # to a concrete decision.
            if self.sampled is None:
                logger.warning("Discarding transaction without sampling decision.")

            return None

        finished_spans = [
            span.to_json()
            for span in self._span_recorder.spans
            if span.timestamp is not None
        ]

        # we do this to break the circular reference of transaction -> span
        # recorder -> span -> containing transaction (which is where we started)
        # before either the spans or the transaction goes out of scope and has
        # to be garbage collected
        self._span_recorder = None

        contexts = {}
        contexts.update(self._contexts)
        contexts.update({"trace": self.get_trace_context()})

        event = {
            "type": "transaction",
            "transaction": self.name,
            "transaction_info": {"source": self.source},
            "contexts": contexts,
            "tags": self._tags,
            "timestamp": self.timestamp,
            "start_timestamp": self.start_timestamp,
            "spans": finished_spans,
        }  # type: Event

        if self._profile is not None and self._profile.valid():
            event["profile"] = self._profile
            self._profile = None

        event["measurements"] = self._measurements

        # This is here since `to_json` is not invoked.  This really should
        # be gone when we switch to onlyspans.
        if self._local_aggregator is not None:
            metrics_summary = self._local_aggregator.to_json()
            if metrics_summary:
                event["_metrics_summary"] = metrics_summary

        return hub.capture_event(event)

    def set_measurement(self, name, value, unit=""):
        # type: (str, float, MeasurementUnit) -> None
        self._measurements[name] = {"value": value, "unit": unit}

    def set_context(self, key, value):
        # type: (str, Any) -> None
        """Sets a context. Transactions can have multiple contexts
        and they should follow the format described in the "Contexts Interface"
        documentation.

        :param key: The name of the context.
        :param value: The information about the context.
        """
        self._contexts[key] = value

    def set_http_status(self, http_status):
        # type: (int) -> None
        """Sets the status of the Transaction according to the given HTTP status.

        :param http_status: The HTTP status code."""
        super().set_http_status(http_status)
        self.set_context("response", {"status_code": http_status})

    def to_json(self):
        # type: () -> Dict[str, Any]
        """Returns a JSON-compatible representation of the transaction."""
        rv = super().to_json()

        rv["name"] = self.name
        rv["source"] = self.source
        rv["sampled"] = self.sampled

        return rv

    def get_baggage(self):
        # type: () -> Baggage
        """Returns the :py:class:`~sentry_sdk.tracing_utils.Baggage`
        associated with the Transaction.

        The first time a new baggage with Sentry items is made,
        it will be frozen."""

        if not self._baggage or self._baggage.mutable:
            self._baggage = Baggage.populate_from_transaction(self)

        return self._baggage

    def _set_initial_sampling_decision(self, sampling_context):
        # type: (SamplingContext) -> None
        """
        Sets the transaction's sampling decision, according to the following
        precedence rules:

        1. If a sampling decision is passed to `start_transaction`
        (`start_transaction(name: "my transaction", sampled: True)`), that
        decision will be used, regardless of anything else

        2. If `traces_sampler` is defined, its decision will be used. It can
        choose to keep or ignore any parent sampling decision, or use the
        sampling context data to make its own decision or to choose a sample
        rate for the transaction.

        3. If `traces_sampler` is not defined, but there's a parent sampling
        decision, the parent sampling decision will be used.

        4. If `traces_sampler` is not defined and there's no parent sampling
        decision, `traces_sample_rate` will be used.
        """
        client = sentry_sdk.Scope.get_client()

        transaction_description = "{op}transaction <{name}>".format(
            op=("<" + self.op + "> " if self.op else ""), name=self.name
        )

        # nothing to do if tracing is disabled
        if not has_tracing_enabled(client.options):
            self.sampled = False
            return

        # if the user has forced a sampling decision by passing a `sampled`
        # value when starting the transaction, go with that
        if self.sampled is not None:
            self.sample_rate = float(self.sampled)
            return

        # we would have bailed already if neither `traces_sampler` nor
        # `traces_sample_rate` were defined, so one of these should work; prefer
        # the hook if so
        sample_rate = (
            client.options["traces_sampler"](sampling_context)
            if callable(client.options.get("traces_sampler"))
            else (
                # default inheritance behavior
                sampling_context["parent_sampled"]
                if sampling_context["parent_sampled"] is not None
                else client.options["traces_sample_rate"]
            )
        )

        # Since this is coming from the user (or from a function provided by the
        # user), who knows what we might get. (The only valid values are
        # booleans or numbers between 0 and 1.)
        if not is_valid_sample_rate(sample_rate, source="Tracing"):
            logger.warning(
                "[Tracing] Discarding {transaction_description} because of invalid sample rate.".format(
                    transaction_description=transaction_description,
                )
            )
            self.sampled = False
            return

        self.sample_rate = float(sample_rate)

        if client.monitor:
            self.sample_rate /= 2**client.monitor.downsample_factor

        # if the function returned 0 (or false), or if `traces_sample_rate` is
        # 0, it's a sign the transaction should be dropped
        if not self.sample_rate:
            logger.debug(
                "[Tracing] Discarding {transaction_description} because {reason}".format(
                    transaction_description=transaction_description,
                    reason=(
                        "traces_sampler returned 0 or False"
                        if callable(client.options.get("traces_sampler"))
                        else "traces_sample_rate is set to 0"
                    ),
                )
            )
            self.sampled = False
            return

        # Now we roll the dice. random.random is inclusive of 0, but not of 1,
        # so strict < is safe here. In case sample_rate is a boolean, cast it
        # to a float (True becomes 1.0 and False becomes 0.0)
        self.sampled = random.random() < self.sample_rate

        if self.sampled:
            logger.debug(
                "[Tracing] Starting {transaction_description}".format(
                    transaction_description=transaction_description,
                )
            )
        else:
            logger.debug(
                "[Tracing] Discarding {transaction_description} because it's not included in the random sample (sampling rate = {sample_rate})".format(
                    transaction_description=transaction_description,
                    sample_rate=self.sample_rate,
                )
            )


class NoOpSpan(Span):
    def __repr__(self):
        # type: () -> str
        return "<%s>" % self.__class__.__name__

    @property
    def containing_transaction(self):
        # type: () -> Optional[Transaction]
        return None

    def start_child(self, instrumenter=INSTRUMENTER.SENTRY, **kwargs):
        # type: (str, **Any) -> NoOpSpan
        return NoOpSpan()

    def to_traceparent(self):
        # type: () -> str
        return ""

    def to_baggage(self):
        # type: () -> Optional[Baggage]
        return None

    def get_baggage(self):
        # type: () -> Optional[Baggage]
        return None

    def iter_headers(self):
        # type: () -> Iterator[Tuple[str, str]]
        return iter(())

    def set_tag(self, key, value):
        # type: (str, Any) -> None
        pass

    def set_data(self, key, value):
        # type: (str, Any) -> None
        pass

    def set_status(self, value):
        # type: (str) -> None
        pass

    def set_http_status(self, http_status):
        # type: (int) -> None
        pass

    def is_success(self):
        # type: () -> bool
        return True

    def to_json(self):
        # type: () -> Dict[str, Any]
        return {}

    def get_trace_context(self):
        # type: () -> Any
        return {}

    def finish(self, hub=None, end_timestamp=None):
        # type: (Optional[Union[sentry_sdk.Hub, sentry_sdk.Scope]], Optional[Union[float, datetime]]) -> Optional[str]
        pass

    def set_measurement(self, name, value, unit=""):
        # type: (str, float, MeasurementUnit) -> None
        pass

    def set_context(self, key, value):
        # type: (str, Any) -> None
        pass

    def init_span_recorder(self, maxlen):
        # type: (int) -> None
        pass

    def _set_initial_sampling_decision(self, sampling_context):
        # type: (SamplingContext) -> None
        pass


if TYPE_CHECKING:

    @overload
    def trace(func=None):
        # type: (None) -> Callable[[Callable[P, R]], Callable[P, R]]
        pass

    @overload
    def trace(func):
        # type: (Callable[P, R]) -> Callable[P, R]
        pass


def trace(func=None):
    # type: (Optional[Callable[P, R]]) -> Union[Callable[P, R], Callable[[Callable[P, R]], Callable[P, R]]]
    """
    Decorator to start a child span under the existing current transaction.
    If there is no current transaction, then nothing will be traced.

    .. code-block::
        :caption: Usage

        import sentry_sdk

        @sentry_sdk.trace
        def my_function():
            ...

        @sentry_sdk.trace
        async def my_async_function():
            ...
    """
    from sentry_sdk.tracing_utils import start_child_span_decorator

    # This patterns allows usage of both @sentry_traced and @sentry_traced(...)
    # See https://stackoverflow.com/questions/52126071/decorator-with-arguments-avoid-parenthesis-when-no-arguments/52126278
    if func:
        return start_child_span_decorator(func)
    else:
        return start_child_span_decorator


# Circular imports

from sentry_sdk.tracing_utils import (
    Baggage,
    EnvironHeaders,
    extract_sentrytrace_data,
    has_tracing_enabled,
    maybe_create_breadcrumbs_from_span,
)
from sentry_sdk.metrics import LocalAggregator<|MERGE_RESOLUTION|>--- conflicted
+++ resolved
@@ -3,19 +3,13 @@
 from datetime import datetime, timedelta, timezone
 
 import sentry_sdk
-from sentry_sdk.consts import INSTRUMENTER
-<<<<<<< HEAD
-from sentry_sdk.utils import is_valid_sample_rate, logger, nanosecond_time
-=======
+from sentry_sdk.consts import INSTRUMENTER, SPANDATA
 from sentry_sdk.utils import (
     get_current_thread_meta,
     is_valid_sample_rate,
     logger,
     nanosecond_time,
 )
-from sentry_sdk._compat import datetime_utcnow, utc_from_timestamp, PY2
->>>>>>> b742c45c
-from sentry_sdk.consts import SPANDATA
 from sentry_sdk._types import TYPE_CHECKING
 
 
