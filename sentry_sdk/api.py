import inspect

from sentry_sdk import scope
from sentry_sdk._types import TYPE_CHECKING
from sentry_sdk.hub import Hub
from sentry_sdk.scope import Scope
from sentry_sdk.tracing import NoOpSpan, Transaction

if TYPE_CHECKING:
    from typing import Any
    from typing import Dict
    from typing import Optional
    from typing import overload
    from typing import Callable
    from typing import TypeVar
    from typing import ContextManager
    from typing import Union

    from sentry_sdk.client import Client, NoopClient
    from sentry_sdk._types import (
        Event,
        Hint,
        Breadcrumb,
        BreadcrumbHint,
        ExcInfo,
        MeasurementUnit,
    )
    from sentry_sdk.tracing import Span

    T = TypeVar("T")
    F = TypeVar("F", bound=Callable[..., Any])
else:

    def overload(x):
        # type: (T) -> T
        return x


# When changing this, update __all__ in __init__.py too
__all__ = [
    "capture_event",
    "capture_message",
    "capture_exception",
    "add_breadcrumb",
    "configure_scope",
    "push_scope",
    "flush",
    "last_event_id",
    "start_span",
    "start_transaction",
    "set_tag",
    "set_context",
    "set_extra",
    "set_user",
    "set_level",
    "set_measurement",
    "get_current_span",
    "get_traceparent",
    "get_baggage",
    "continue_trace",
]


def hubmethod(f):
    # type: (F) -> F
    f.__doc__ = "%s\n\n%s" % (
        "Alias for :py:meth:`sentry_sdk.Hub.%s`" % f.__name__,
        inspect.getdoc(getattr(Hub, f.__name__)),
    )
    return f


def scopemethod(f):
    # type: (F) -> F
    f.__doc__ = "%s\n\n%s" % (
        "Alias for :py:meth:`sentry_sdk.Scope.%s`" % f.__name__,
        inspect.getdoc(getattr(Scope, f.__name__)),
    )
    return f


<<<<<<< HEAD
def sentry_is_initialized():
=======
def is_initialized():
>>>>>>> e034aa9b
    # type: () -> bool
    """
    Returns whether Sentry has been initialized or not.
    If an client is available Sentry is initialized.

    .. versionadded:: 1.XX.0
    """
    return Scope.get_client().is_active()


@scopemethod
def get_client():
    # type: () -> Union[Client, NoopClient]
    return Scope.get_client()


@scopemethod
def get_current_scope():
    # type: () -> Scope
    return Scope.get_current_scope()


@scopemethod
def get_isolation_scope():
    # type: () -> Scope
    return Scope.get_isolation_scope()


@scopemethod
def get_global_scope():
    # type: () -> Scope
    return Scope.get_global_scope()


def set_current_scope(new_current_scope):
    # type: (Scope) -> None
    """
    Sets the given scope as the new current scope overwritting the existing current scope.
    :param new_current_scope: The scope to set as the new current scope.

    .. versionadded:: 1.XX.0
    """
<<<<<<< HEAD
    scope.sentry_current_scope.set(new_current_scope)
=======
    scope.current_scope.set(new_current_scope)
>>>>>>> e034aa9b


def set_isolation_scope(new_isolation_scope):
    # type: (Scope) -> None
    """
    Sets the given scope as the new isolation scope overwritting the existing isolation scope.
    :param new_isolation_scope: The scope to set as the new isolation scope.

    .. versionadded:: 1.XX.0
    """
<<<<<<< HEAD
    scope.sentry_isolation_scope.set(new_isolation_scope)
=======
    scope.isolation_scope.set(new_isolation_scope)
>>>>>>> e034aa9b


@hubmethod
def capture_event(
    event,  # type: Event
    hint=None,  # type: Optional[Hint]
    scope=None,  # type: Optional[Any]
    **scope_kwargs  # type: Any
):
    # type: (...) -> Optional[str]
    return Hub.current.capture_event(event, hint, scope=scope, **scope_kwargs)


@hubmethod
def capture_message(
    message,  # type: str
    level=None,  # type: Optional[str]
    scope=None,  # type: Optional[Any]
    **scope_kwargs  # type: Any
):
    # type: (...) -> Optional[str]
    return Hub.current.capture_message(message, level, scope=scope, **scope_kwargs)


@hubmethod
def capture_exception(
    error=None,  # type: Optional[Union[BaseException, ExcInfo]]
    scope=None,  # type: Optional[Any]
    **scope_kwargs  # type: Any
):
    # type: (...) -> Optional[str]
    return Hub.current.capture_exception(error, scope=scope, **scope_kwargs)


@hubmethod
def add_breadcrumb(
    crumb=None,  # type: Optional[Breadcrumb]
    hint=None,  # type: Optional[BreadcrumbHint]
    **kwargs  # type: Any
):
    # type: (...) -> None
    return Hub.current.add_breadcrumb(crumb, hint, **kwargs)


@overload
def configure_scope():
    # type: () -> ContextManager[Scope]
    pass


@overload
def configure_scope(  # noqa: F811
    callback,  # type: Callable[[Scope], None]
):
    # type: (...) -> None
    pass


@hubmethod
def configure_scope(  # noqa: F811
    callback=None,  # type: Optional[Callable[[Scope], None]]
):
    # type: (...) -> Optional[ContextManager[Scope]]
    return Hub.current.configure_scope(callback)


@overload
def push_scope():
    # type: () -> ContextManager[Scope]
    pass


@overload
def push_scope(  # noqa: F811
    callback,  # type: Callable[[Scope], None]
):
    # type: (...) -> None
    pass


@hubmethod
def push_scope(  # noqa: F811
    callback=None,  # type: Optional[Callable[[Scope], None]]
):
    # type: (...) -> Optional[ContextManager[Scope]]
    return Hub.current.push_scope(callback)


@scopemethod
def set_tag(key, value):
    # type: (str, Any) -> None
    return Hub.current.scope.set_tag(key, value)


@scopemethod
def set_context(key, value):
    # type: (str, Dict[str, Any]) -> None
    return Hub.current.scope.set_context(key, value)


@scopemethod
def set_extra(key, value):
    # type: (str, Any) -> None
    return Hub.current.scope.set_extra(key, value)


@scopemethod
def set_user(value):
    # type: (Optional[Dict[str, Any]]) -> None
    return Hub.current.scope.set_user(value)


@scopemethod
def set_level(value):
    # type: (str) -> None
    return Hub.current.scope.set_level(value)


@hubmethod
def flush(
    timeout=None,  # type: Optional[float]
    callback=None,  # type: Optional[Callable[[int, float], None]]
):
    # type: (...) -> None
    return Hub.current.flush(timeout=timeout, callback=callback)


@hubmethod
def last_event_id():
    # type: () -> Optional[str]
    return Hub.current.last_event_id()


@hubmethod
def start_span(
    span=None,  # type: Optional[Span]
    **kwargs  # type: Any
):
    # type: (...) -> Span
    return Hub.current.start_span(span=span, **kwargs)


@hubmethod
def start_transaction(
    transaction=None,  # type: Optional[Transaction]
    **kwargs  # type: Any
):
    # type: (...) -> Union[Transaction, NoOpSpan]
    return Hub.current.start_transaction(transaction, **kwargs)


def set_measurement(name, value, unit=""):
    # type: (str, float, MeasurementUnit) -> None
    transaction = Hub.current.scope.transaction
    if transaction is not None:
        transaction.set_measurement(name, value, unit)


def get_current_span(hub=None):
    # type: (Optional[Hub]) -> Optional[Span]
    """
    Returns the currently active span if there is one running, otherwise `None`
    """
    if hub is None:
        hub = Hub.current

    current_span = hub.scope.span
    return current_span


def get_traceparent():
    # type: () -> Optional[str]
    """
    Returns the traceparent either from the active span or from the scope.
    """
    return Hub.current.get_traceparent()


def get_baggage():
    # type: () -> Optional[str]
    """
    Returns Baggage either from the active span or from the scope.
    """
    return Hub.current.get_baggage()


def continue_trace(environ_or_headers, op=None, name=None, source=None):
    # type: (Dict[str, Any], Optional[str], Optional[str], Optional[str]) -> Transaction
    """
    Sets the propagation context from environment or headers and returns a transaction.
    """
    return Hub.current.continue_trace(environ_or_headers, op, name, source)<|MERGE_RESOLUTION|>--- conflicted
+++ resolved
@@ -79,11 +79,7 @@
     return f
 
 
-<<<<<<< HEAD
-def sentry_is_initialized():
-=======
 def is_initialized():
->>>>>>> e034aa9b
     # type: () -> bool
     """
     Returns whether Sentry has been initialized or not.
@@ -126,11 +122,7 @@
 
     .. versionadded:: 1.XX.0
     """
-<<<<<<< HEAD
-    scope.sentry_current_scope.set(new_current_scope)
-=======
     scope.current_scope.set(new_current_scope)
->>>>>>> e034aa9b
 
 
 def set_isolation_scope(new_isolation_scope):
@@ -141,11 +133,7 @@
 
     .. versionadded:: 1.XX.0
     """
-<<<<<<< HEAD
-    scope.sentry_isolation_scope.set(new_isolation_scope)
-=======
     scope.isolation_scope.set(new_isolation_scope)
->>>>>>> e034aa9b
 
 
 @hubmethod
