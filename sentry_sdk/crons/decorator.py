from functools import wraps
from inspect import iscoroutinefunction

from sentry_sdk._types import TYPE_CHECKING
from sentry_sdk.crons import capture_checkin
from sentry_sdk.crons.consts import MonitorStatus
from sentry_sdk.utils import now

if TYPE_CHECKING:
<<<<<<< HEAD
=======
    from typing import Any, Optional, Type
>>>>>>> b85cd10a
    from types import TracebackType
    from typing import (
        Awaitable,
        Callable,
        Optional,
        ParamSpec,
        Type,
        TypeVar,
        Union,
    )

    P = ParamSpec("P")
    R = TypeVar("R")


class monitor:  # noqa: N801
    """
    Decorator/context manager to capture checkin events for a monitor.

    Usage (as decorator):
    ```
    import sentry_sdk

    app = Celery()

    @app.task
    @sentry_sdk.monitor(monitor_slug='my-fancy-slug')
    def test(arg):
        print(arg)
    ```

    This does not have to be used with Celery, but if you do use it with celery,
    put the `@sentry_sdk.monitor` decorator below Celery's `@app.task` decorator.

    Usage (as context manager):
    ```
    import sentry_sdk

    def test(arg):
        with sentry_sdk.monitor(monitor_slug='my-fancy-slug'):
            print(arg)
    ```
    """

    def __init__(self, monitor_slug=None, monitor_config=None):
        # type: (Optional[str], Optional[dict[str, Any]]) -> None
        self.monitor_slug = monitor_slug
        self.monitor_config = monitor_config

    def __enter__(self):
        # type: () -> None
        self.start_timestamp = now()
        self.check_in_id = capture_checkin(
            monitor_slug=self.monitor_slug,
            status=MonitorStatus.IN_PROGRESS,
            monitor_config=self.monitor_config,
        )

    def __exit__(self, exc_type, exc_value, traceback):
        # type: (Optional[Type[BaseException]], Optional[BaseException], Optional[TracebackType]) -> None
        duration_s = now() - self.start_timestamp

        if exc_type is None and exc_value is None and traceback is None:
            status = MonitorStatus.OK
        else:
            status = MonitorStatus.ERROR

        capture_checkin(
            monitor_slug=self.monitor_slug,
            check_in_id=self.check_in_id,
            status=status,
            duration=duration_s,
<<<<<<< HEAD
        )

    def __call__(self, fn):
        # type: (Callable[P, R]) -> Callable[P, Union[R, Awaitable[R]]]
        if iscoroutinefunction(fn):

            @wraps(fn)
            async def inner(*args: "P.args", **kwargs: "P.kwargs"):
                # type: (...) -> R
                with self:
                    return await fn(*args, **kwargs)

        else:

            @wraps(fn)
            def inner(*args: "P.args", **kwargs: "P.kwargs"):
                # type: (...) -> R
                with self:
                    return fn(*args, **kwargs)

        return inner
=======
            monitor_config=self.monitor_config,
        )
>>>>>>> b85cd10a
<|MERGE_RESOLUTION|>--- conflicted
+++ resolved
@@ -7,12 +7,9 @@
 from sentry_sdk.utils import now
 
 if TYPE_CHECKING:
-<<<<<<< HEAD
-=======
-    from typing import Any, Optional, Type
->>>>>>> b85cd10a
     from types import TracebackType
     from typing import (
+        Any,
         Awaitable,
         Callable,
         Optional,
@@ -83,7 +80,7 @@
             check_in_id=self.check_in_id,
             status=status,
             duration=duration_s,
-<<<<<<< HEAD
+            monitor_config=self.monitor_config,
         )
 
     def __call__(self, fn):
@@ -104,8 +101,4 @@
                 with self:
                     return fn(*args, **kwargs)
 
-        return inner
-=======
-            monitor_config=self.monitor_config,
-        )
->>>>>>> b85cd10a
+        return inner