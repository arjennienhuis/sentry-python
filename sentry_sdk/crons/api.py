import uuid

import sentry_sdk
from sentry_sdk._types import TYPE_CHECKING


if TYPE_CHECKING:
    from typing import Optional
    from sentry_sdk._types import Event, MonitorConfig


def _create_check_in_event(
    monitor_slug=None,  # type: Optional[str]
    check_in_id=None,  # type: Optional[str]
    status=None,  # type: Optional[str]
    duration_s=None,  # type: Optional[float]
    monitor_config=None,  # type: Optional[MonitorConfig]
):
<<<<<<< HEAD
    # type: (Optional[str], Optional[str], Optional[str], Optional[float], Optional[Dict[str, Any]]) -> Event
    options = sentry_sdk.get_client().options
=======
    # type: (...) -> Event
    options = Hub.current.client.options if Hub.current.client else {}
>>>>>>> e22abb63
    check_in_id = check_in_id or uuid.uuid4().hex  # type: str

    check_in = {
        "type": "check_in",
        "monitor_slug": monitor_slug,
        "check_in_id": check_in_id,
        "status": status,
        "duration": duration_s,
        "environment": options.get("environment", None),
        "release": options.get("release", None),
    }  # type: Event

    if monitor_config:
        check_in["monitor_config"] = monitor_config

    return check_in


def capture_checkin(
    monitor_slug=None,  # type: Optional[str]
    check_in_id=None,  # type: Optional[str]
    status=None,  # type: Optional[str]
    duration=None,  # type: Optional[float]
    monitor_config=None,  # type: Optional[MonitorConfig]
):
    # type: (...) -> str
    check_in_event = _create_check_in_event(
        monitor_slug=monitor_slug,
        check_in_id=check_in_id,
        status=status,
        duration_s=duration,
        monitor_config=monitor_config,
    )

    sentry_sdk.capture_event(check_in_event)

    return check_in_event["check_in_id"]<|MERGE_RESOLUTION|>--- conflicted
+++ resolved
@@ -16,13 +16,8 @@
     duration_s=None,  # type: Optional[float]
     monitor_config=None,  # type: Optional[MonitorConfig]
 ):
-<<<<<<< HEAD
-    # type: (Optional[str], Optional[str], Optional[str], Optional[float], Optional[Dict[str, Any]]) -> Event
+    # type: (...) -> Event
     options = sentry_sdk.get_client().options
-=======
-    # type: (...) -> Event
-    options = Hub.current.client.options if Hub.current.client else {}
->>>>>>> e22abb63
     check_in_id = check_in_id or uuid.uuid4().hex  # type: str
 
     check_in = {
