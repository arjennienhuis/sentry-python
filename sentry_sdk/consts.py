--- conflicted
+++ resolved
@@ -331,8 +331,4 @@
 del _get_default_options
 
 
-<<<<<<< HEAD
-VERSION = "2.0.0rc2"
-=======
-VERSION = "1.43.0"
->>>>>>> 500e087b
+VERSION = "2.0.0rc2"