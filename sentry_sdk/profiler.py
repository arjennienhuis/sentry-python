"""
This file is originally based on code from https://github.com/nylas/nylas-perftools,
which is published under the following license:

The MIT License (MIT)

Copyright (c) 2014 Nylas

Permission is hereby granted, free of charge, to any person obtaining a copy
of this software and associated documentation files (the "Software"), to deal
in the Software without restriction, including without limitation the rights
to use, copy, modify, merge, publish, distribute, sublicense, and/or sell
copies of the Software, and to permit persons to whom the Software is
furnished to do so, subject to the following conditions:

The above copyright notice and this permission notice shall be included in all
copies or substantial portions of the Software.

THE SOFTWARE IS PROVIDED "AS IS", WITHOUT WARRANTY OF ANY KIND, EXPRESS OR
IMPLIED, INCLUDING BUT NOT LIMITED TO THE WARRANTIES OF MERCHANTABILITY,
FITNESS FOR A PARTICULAR PURPOSE AND NONINFRINGEMENT. IN NO EVENT SHALL THE
AUTHORS OR COPYRIGHT HOLDERS BE LIABLE FOR ANY CLAIM, DAMAGES OR OTHER
LIABILITY, WHETHER IN AN ACTION OF CONTRACT, TORT OR OTHERWISE, ARISING FROM,
OUT OF OR IN CONNECTION WITH THE SOFTWARE OR THE USE OR OTHER DEALINGS IN THE
SOFTWARE.
"""

import atexit
import os
import platform
import random
import sys
import threading
import time
import uuid
from collections import deque

import sentry_sdk
from sentry_sdk._compat import PY33, PY311
from sentry_sdk._lru_cache import LRUCache
from sentry_sdk._types import TYPE_CHECKING
from sentry_sdk.utils import (
    capture_internal_exception,
    filename_for_module,
<<<<<<< HEAD
=======
    get_current_thread_meta,
>>>>>>> 05d1e5ca
    is_gevent,
    is_valid_sample_rate,
    logger,
    nanosecond_time,
    set_in_app_in_frames,
)

if TYPE_CHECKING:
    from types import FrameType
    from typing import Any
    from typing import Callable
    from typing import Deque
    from typing import Dict
    from typing import List
    from typing import Optional
    from typing import Set
    from typing import Sequence
    from typing import Tuple
    from typing_extensions import TypedDict

    import sentry_sdk.tracing
    from sentry_sdk._types import Event, SamplingContext, ProfilerMode

    ThreadId = str

    ProcessedSample = TypedDict(
        "ProcessedSample",
        {
            "elapsed_since_start_ns": str,
            "thread_id": ThreadId,
            "stack_id": int,
        },
    )

    ProcessedStack = List[int]

    ProcessedFrame = TypedDict(
        "ProcessedFrame",
        {
            "abs_path": str,
            "filename": Optional[str],
            "function": str,
            "lineno": int,
            "module": Optional[str],
        },
    )

    ProcessedThreadMetadata = TypedDict(
        "ProcessedThreadMetadata",
        {"name": str},
    )

    ProcessedProfile = TypedDict(
        "ProcessedProfile",
        {
            "frames": List[ProcessedFrame],
            "stacks": List[ProcessedStack],
            "samples": List[ProcessedSample],
            "thread_metadata": Dict[ThreadId, ProcessedThreadMetadata],
        },
    )

    ProfileContext = TypedDict(
        "ProfileContext",
        {"profile_id": str},
    )

    FrameId = Tuple[
        str,  # abs_path
        int,  # lineno
        str,  # function
    ]
    FrameIds = Tuple[FrameId, ...]

    # The exact value of this id is not very meaningful. The purpose
    # of this id is to give us a compact and unique identifier for a
    # raw stack that can be used as a key to a dictionary so that it
    # can be used during the sampled format generation.
    StackId = Tuple[int, int]

    ExtractedStack = Tuple[StackId, FrameIds, List[ProcessedFrame]]
    ExtractedSample = Sequence[Tuple[ThreadId, ExtractedStack]]


try:
<<<<<<< HEAD
    from gevent import get_hub as get_gevent_hub  # type: ignore
=======
>>>>>>> 05d1e5ca
    from gevent.monkey import get_original  # type: ignore
    from gevent.threadpool import ThreadPool  # type: ignore

    thread_sleep = get_original("time", "sleep")
except ImportError:
    thread_sleep = time.sleep

    ThreadPool = None


_scheduler = None  # type: Optional[Scheduler]

# The default sampling frequency to use. This is set at 101 in order to
# mitigate the effects of lockstep sampling.
DEFAULT_SAMPLING_FREQUENCY = 101


# The minimum number of unique samples that must exist in a profile to be
# considered valid.
PROFILE_MINIMUM_SAMPLES = 2


def has_profiling_enabled(options):
    # type: (Dict[str, Any]) -> bool
    profiles_sampler = options["profiles_sampler"]
    if profiles_sampler is not None:
        return True

    profiles_sample_rate = options["profiles_sample_rate"]
    if profiles_sample_rate is not None and profiles_sample_rate > 0:
        return True

    profiles_sample_rate = options["_experiments"].get("profiles_sample_rate")
    if profiles_sample_rate is not None and profiles_sample_rate > 0:
        return True

    return False


def setup_profiler(options):
    # type: (Dict[str, Any]) -> bool
    global _scheduler

    if _scheduler is not None:
        logger.debug("[Profiling] Profiler is already setup")
        return False

    if not PY33:
        logger.warn("[Profiling] Profiler requires Python >= 3.3")
        return False

    frequency = DEFAULT_SAMPLING_FREQUENCY

    if is_gevent():
        # If gevent has patched the threading modules then we cannot rely on
        # them to spawn a native thread for sampling.
        # Instead we default to the GeventScheduler which is capable of
        # spawning native threads within gevent.
        default_profiler_mode = GeventScheduler.mode
    else:
        default_profiler_mode = ThreadScheduler.mode

    if options.get("profiler_mode") is not None:
        profiler_mode = options["profiler_mode"]
    else:
        profiler_mode = (
            options.get("_experiments", {}).get("profiler_mode")
            or default_profiler_mode
        )

    if (
        profiler_mode == ThreadScheduler.mode
        # for legacy reasons, we'll keep supporting sleep mode for this scheduler
        or profiler_mode == "sleep"
    ):
        _scheduler = ThreadScheduler(frequency=frequency)
    elif profiler_mode == GeventScheduler.mode:
        _scheduler = GeventScheduler(frequency=frequency)
    else:
        raise ValueError("Unknown profiler mode: {}".format(profiler_mode))

    logger.debug(
        "[Profiling] Setting up profiler in {mode} mode".format(mode=_scheduler.mode)
    )
    _scheduler.setup()

    atexit.register(teardown_profiler)

    return True


def teardown_profiler():
    # type: () -> None

    global _scheduler

    if _scheduler is not None:
        _scheduler.teardown()

    _scheduler = None


# We want to impose a stack depth limit so that samples aren't too large.
MAX_STACK_DEPTH = 128


def extract_stack(
    raw_frame,  # type: Optional[FrameType]
    cache,  # type: LRUCache
    cwd,  # type: str
    max_stack_depth=MAX_STACK_DEPTH,  # type: int
):
    # type: (...) -> ExtractedStack
    """
    Extracts the stack starting the specified frame. The extracted stack
    assumes the specified frame is the top of the stack, and works back
    to the bottom of the stack.

    In the event that the stack is more than `MAX_STACK_DEPTH` frames deep,
    only the first `MAX_STACK_DEPTH` frames will be returned.
    """

    raw_frames = deque(maxlen=max_stack_depth)  # type: Deque[FrameType]

    while raw_frame is not None:
        f_back = raw_frame.f_back
        raw_frames.append(raw_frame)
        raw_frame = f_back

    frame_ids = tuple(frame_id(raw_frame) for raw_frame in raw_frames)
    frames = []
    for i, fid in enumerate(frame_ids):
        frame = cache.get(fid)
        if frame is None:
            frame = extract_frame(fid, raw_frames[i], cwd)
            cache.set(fid, frame)
        frames.append(frame)

    # Instead of mapping the stack into frame ids and hashing
    # that as a tuple, we can directly hash the stack.
    # This saves us from having to generate yet another list.
    # Additionally, using the stack as the key directly is
    # costly because the stack can be large, so we pre-hash
    # the stack, and use the hash as the key as this will be
    # needed a few times to improve performance.
    #
    # To Reduce the likelihood of hash collisions, we include
    # the stack depth. This means that only stacks of the same
    # depth can suffer from hash collisions.
    stack_id = len(raw_frames), hash(frame_ids)

    return stack_id, frame_ids, frames


def frame_id(raw_frame):
    # type: (FrameType) -> FrameId
    return (raw_frame.f_code.co_filename, raw_frame.f_lineno, get_frame_name(raw_frame))


def extract_frame(fid, raw_frame, cwd):
    # type: (FrameId, FrameType, str) -> ProcessedFrame
    abs_path = raw_frame.f_code.co_filename

    try:
        module = raw_frame.f_globals["__name__"]
    except Exception:
        module = None

    # namedtuples can be many times slower when initialing
    # and accessing attribute so we opt to use a tuple here instead
    return {
        # This originally was `os.path.abspath(abs_path)` but that had
        # a large performance overhead.
        #
        # According to docs, this is equivalent to
        # `os.path.normpath(os.path.join(os.getcwd(), path))`.
        # The `os.getcwd()` call is slow here, so we precompute it.
        #
        # Additionally, since we are using normalized path already,
        # we skip calling `os.path.normpath` entirely.
        "abs_path": os.path.join(cwd, abs_path),
        "module": module,
        "filename": filename_for_module(module, abs_path) or None,
        "function": fid[2],
        "lineno": raw_frame.f_lineno,
    }


if PY311:

    def get_frame_name(frame):
        # type: (FrameType) -> str
        return frame.f_code.co_qualname

else:

    def get_frame_name(frame):
        # type: (FrameType) -> str

        f_code = frame.f_code
        co_varnames = f_code.co_varnames

        # co_name only contains the frame name.  If the frame was a method,
        # the class name will NOT be included.
        name = f_code.co_name

        # if it was a method, we can get the class name by inspecting
        # the f_locals for the `self` argument
        try:
            if (
                # the co_varnames start with the frame's positional arguments
                # and we expect the first to be `self` if its an instance method
                co_varnames
                and co_varnames[0] == "self"
                and "self" in frame.f_locals
            ):
                for cls in frame.f_locals["self"].__class__.__mro__:
                    if name in cls.__dict__:
                        return "{}.{}".format(cls.__name__, name)
        except AttributeError:
            pass

        # if it was a class method, (decorated with `@classmethod`)
        # we can get the class name by inspecting the f_locals for the `cls` argument
        try:
            if (
                # the co_varnames start with the frame's positional arguments
                # and we expect the first to be `cls` if its a class method
                co_varnames
                and co_varnames[0] == "cls"
                and "cls" in frame.f_locals
            ):
                for cls in frame.f_locals["cls"].__mro__:
                    if name in cls.__dict__:
                        return "{}.{}".format(cls.__name__, name)
        except AttributeError:
            pass

        # nothing we can do if it is a staticmethod (decorated with @staticmethod)

        # we've done all we can, time to give up and return what we have
        return name


MAX_PROFILE_DURATION_NS = int(3e10)  # 30 seconds


class Profile(object):
    def __init__(
        self,
        transaction,  # type: sentry_sdk.tracing.Transaction
        hub=None,  # type: Optional[sentry_sdk.Hub]
        scheduler=None,  # type: Optional[Scheduler]
    ):
        # type: (...) -> None
        self.scheduler = _scheduler if scheduler is None else scheduler
        self.hub = hub

        self.event_id = uuid.uuid4().hex  # type: str

        # Here, we assume that the sampling decision on the transaction has been finalized.
        #
        # We cannot keep a reference to the transaction around here because it'll create
        # a reference cycle. So we opt to pull out just the necessary attributes.
        self.sampled = transaction.sampled  # type: Optional[bool]

        # Various framework integrations are capable of overwriting the active thread id.
        # If it is set to `None` at the end of the profile, we fall back to the default.
        self._default_active_thread_id = get_current_thread_meta()[0] or 0  # type: int
        self.active_thread_id = None  # type: Optional[int]

        try:
            self.start_ns = transaction._start_timestamp_monotonic_ns  # type: int
        except AttributeError:
            self.start_ns = 0

        self.stop_ns = 0  # type: int
        self.active = False  # type: bool

        self.indexed_frames = {}  # type: Dict[FrameId, int]
        self.indexed_stacks = {}  # type: Dict[StackId, int]
        self.frames = []  # type: List[ProcessedFrame]
        self.stacks = []  # type: List[ProcessedStack]
        self.samples = []  # type: List[ProcessedSample]

        self.unique_samples = 0

        transaction._profile = self

    def update_active_thread_id(self):
        # type: () -> None
        self.active_thread_id = get_current_thread_meta()[0]
        logger.debug(
            "[Profiling] updating active thread id to {tid}".format(
                tid=self.active_thread_id
            )
        )

    def _set_initial_sampling_decision(self, sampling_context):
        # type: (SamplingContext) -> None
        """
        Sets the profile's sampling decision according to the following
        precedence rules:

        1. If the transaction to be profiled is not sampled, that decision
        will be used, regardless of anything else.

        2. Use `profiles_sample_rate` to decide.
        """

        # The corresponding transaction was not sampled,
        # so don't generate a profile for it.
        if not self.sampled:
            logger.debug(
                "[Profiling] Discarding profile because transaction is discarded."
            )
            self.sampled = False
            return

        # The profiler hasn't been properly initialized.
        if self.scheduler is None:
            logger.debug(
                "[Profiling] Discarding profile because profiler was not started."
            )
            self.sampled = False
            return

        hub = self.hub or sentry_sdk.Hub.current
        client = hub.client

        # The client is None, so we can't get the sample rate.
        if client is None:
            self.sampled = False
            return

        options = client.options

        if callable(options.get("profiles_sampler")):
            sample_rate = options["profiles_sampler"](sampling_context)
        elif options["profiles_sample_rate"] is not None:
            sample_rate = options["profiles_sample_rate"]
        else:
            sample_rate = options["_experiments"].get("profiles_sample_rate")

        # The profiles_sample_rate option was not set, so profiling
        # was never enabled.
        if sample_rate is None:
            logger.debug(
                "[Profiling] Discarding profile because profiling was not enabled."
            )
            self.sampled = False
            return

        if not is_valid_sample_rate(sample_rate, source="Profiling"):
            logger.warning(
                "[Profiling] Discarding profile because of invalid sample rate."
            )
            self.sampled = False
            return

        # Now we roll the dice. random.random is inclusive of 0, but not of 1,
        # so strict < is safe here. In case sample_rate is a boolean, cast it
        # to a float (True becomes 1.0 and False becomes 0.0)
        self.sampled = random.random() < float(sample_rate)

        if self.sampled:
            logger.debug("[Profiling] Initializing profile")
        else:
            logger.debug(
                "[Profiling] Discarding profile because it's not included in the random sample (sample rate = {sample_rate})".format(
                    sample_rate=float(sample_rate)
                )
            )

    def start(self):
        # type: () -> None
        if not self.sampled or self.active:
            return

        assert self.scheduler, "No scheduler specified"
        logger.debug("[Profiling] Starting profile")
        self.active = True
        if not self.start_ns:
            self.start_ns = nanosecond_time()
        self.scheduler.start_profiling(self)

    def stop(self):
        # type: () -> None
        if not self.sampled or not self.active:
            return

        assert self.scheduler, "No scheduler specified"
        logger.debug("[Profiling] Stopping profile")
        self.active = False
        self.scheduler.stop_profiling(self)
        self.stop_ns = nanosecond_time()

    def __enter__(self):
        # type: () -> Profile
        hub = self.hub or sentry_sdk.Hub.current

        _, scope = hub._stack[-1]
        old_profile = scope.profile
        scope.profile = self

        self._context_manager_state = (hub, scope, old_profile)

        self.start()

        return self

    def __exit__(self, ty, value, tb):
        # type: (Optional[Any], Optional[Any], Optional[Any]) -> None
        self.stop()

        _, scope, old_profile = self._context_manager_state
        del self._context_manager_state

        scope.profile = old_profile

    def write(self, ts, sample):
        # type: (int, ExtractedSample) -> None
        if not self.active:
            return

        if ts < self.start_ns:
            return

        offset = ts - self.start_ns
        if offset > MAX_PROFILE_DURATION_NS:
            self.stop()
            return

        self.unique_samples += 1

        elapsed_since_start_ns = str(offset)

        for tid, (stack_id, frame_ids, frames) in sample:
            try:
                # Check if the stack is indexed first, this lets us skip
                # indexing frames if it's not necessary
                if stack_id not in self.indexed_stacks:
                    for i, frame_id in enumerate(frame_ids):
                        if frame_id not in self.indexed_frames:
                            self.indexed_frames[frame_id] = len(self.indexed_frames)
                            self.frames.append(frames[i])

                    self.indexed_stacks[stack_id] = len(self.indexed_stacks)
                    self.stacks.append(
                        [self.indexed_frames[frame_id] for frame_id in frame_ids]
                    )

                self.samples.append(
                    {
                        "elapsed_since_start_ns": elapsed_since_start_ns,
                        "thread_id": tid,
                        "stack_id": self.indexed_stacks[stack_id],
                    }
                )
            except AttributeError:
                # For some reason, the frame we get doesn't have certain attributes.
                # When this happens, we abandon the current sample as it's bad.
                capture_internal_exception(sys.exc_info())

    def process(self):
        # type: () -> ProcessedProfile

        # This collects the thread metadata at the end of a profile. Doing it
        # this way means that any threads that terminate before the profile ends
        # will not have any metadata associated with it.
        thread_metadata = {
            str(thread.ident): {
                "name": str(thread.name),
            }
            for thread in threading.enumerate()
        }  # type: Dict[str, ProcessedThreadMetadata]

        return {
            "frames": self.frames,
            "stacks": self.stacks,
            "samples": self.samples,
            "thread_metadata": thread_metadata,
        }

    def to_json(self, event_opt, options):
        # type: (Event, Dict[str, Any]) -> Dict[str, Any]
        profile = self.process()

        set_in_app_in_frames(
            profile["frames"],
            options["in_app_exclude"],
            options["in_app_include"],
            options["project_root"],
        )

        return {
            "environment": event_opt.get("environment"),
            "event_id": self.event_id,
            "platform": "python",
            "profile": profile,
            "release": event_opt.get("release", ""),
            "timestamp": event_opt["start_timestamp"],
            "version": "1",
            "device": {
                "architecture": platform.machine(),
            },
            "os": {
                "name": platform.system(),
                "version": platform.release(),
            },
            "runtime": {
                "name": platform.python_implementation(),
                "version": platform.python_version(),
            },
            "transactions": [
                {
                    "id": event_opt["event_id"],
                    "name": event_opt["transaction"],
                    # we start the transaction before the profile and this is
                    # the transaction start time relative to the profile, so we
                    # hardcode it to 0 until we can start the profile before
                    "relative_start_ns": "0",
                    # use the duration of the profile instead of the transaction
                    # because we end the transaction after the profile
                    "relative_end_ns": str(self.stop_ns - self.start_ns),
                    "trace_id": event_opt["contexts"]["trace"]["trace_id"],
                    "active_thread_id": str(
                        self._default_active_thread_id
                        if self.active_thread_id is None
                        else self.active_thread_id
                    ),
                }
            ],
        }

    def valid(self):
        # type: () -> bool
        hub = self.hub or sentry_sdk.Hub.current
        client = hub.client
        if client is None:
            return False

        if not has_profiling_enabled(client.options):
            return False

        if self.sampled is None or not self.sampled:
            if client.transport:
                client.transport.record_lost_event(
                    "sample_rate", data_category="profile"
                )
            return False

        if self.unique_samples < PROFILE_MINIMUM_SAMPLES:
            if client.transport:
                client.transport.record_lost_event(
                    "insufficient_data", data_category="profile"
                )
            logger.debug("[Profiling] Discarding profile because insufficient samples.")
            return False

        return True


class Scheduler(object):
    mode = "unknown"  # type: ProfilerMode

    def __init__(self, frequency):
        # type: (int) -> None
        self.interval = 1.0 / frequency

        self.sampler = self.make_sampler()

        # cap the number of new profiles at any time so it does not grow infinitely
        self.new_profiles = deque(maxlen=128)  # type: Deque[Profile]
        self.active_profiles = set()  # type: Set[Profile]

    def __enter__(self):
        # type: () -> Scheduler
        self.setup()
        return self

    def __exit__(self, ty, value, tb):
        # type: (Optional[Any], Optional[Any], Optional[Any]) -> None
        self.teardown()

    def setup(self):
        # type: () -> None
        raise NotImplementedError

    def teardown(self):
        # type: () -> None
        raise NotImplementedError

    def ensure_running(self):
        # type: () -> None
        raise NotImplementedError

    def start_profiling(self, profile):
        # type: (Profile) -> None
        self.ensure_running()
        self.new_profiles.append(profile)

    def stop_profiling(self, profile):
        # type: (Profile) -> None
        pass

    def make_sampler(self):
        # type: () -> Callable[..., None]
        cwd = os.getcwd()

        cache = LRUCache(max_size=256)

        def _sample_stack(*args, **kwargs):
            # type: (*Any, **Any) -> None
            """
            Take a sample of the stack on all the threads in the process.
            This should be called at a regular interval to collect samples.
            """
            # no profiles taking place, so we can stop early
            if not self.new_profiles and not self.active_profiles:
                # make sure to clear the cache if we're not profiling so we dont
                # keep a reference to the last stack of frames around
                return

            # This is the number of profiles we want to pop off.
            # It's possible another thread adds a new profile to
            # the list and we spend longer than we want inside
            # the loop below.
            #
            # Also make sure to set this value before extracting
            # frames so we do not write to any new profiles that
            # were started after this point.
            new_profiles = len(self.new_profiles)

            now = nanosecond_time()

            try:
                sample = [
                    (str(tid), extract_stack(frame, cache, cwd))
                    for tid, frame in sys._current_frames().items()
                ]
            except AttributeError:
                # For some reason, the frame we get doesn't have certain attributes.
                # When this happens, we abandon the current sample as it's bad.
                capture_internal_exception(sys.exc_info())
                return

            # Move the new profiles into the active_profiles set.
            #
            # We cannot directly add the to active_profiles set
            # in `start_profiling` because it is called from other
            # threads which can cause a RuntimeError when it the
            # set sizes changes during iteration without a lock.
            #
            # We also want to avoid using a lock here so threads
            # that are starting profiles are not blocked until it
            # can acquire the lock.
            for _ in range(new_profiles):
                self.active_profiles.add(self.new_profiles.popleft())

            inactive_profiles = []

            for profile in self.active_profiles:
                if profile.active:
                    profile.write(now, sample)
                else:
                    # If a thread is marked inactive, we buffer it
                    # to `inactive_profiles` so it can be removed.
                    # We cannot remove it here as it would result
                    # in a RuntimeError.
                    inactive_profiles.append(profile)

            for profile in inactive_profiles:
                self.active_profiles.remove(profile)

        return _sample_stack


class ThreadScheduler(Scheduler):
    """
    This scheduler is based on running a daemon thread that will call
    the sampler at a regular interval.
    """

    mode = "thread"  # type: ProfilerMode
    name = "sentry.profiler.ThreadScheduler"

    def __init__(self, frequency):
        # type: (int) -> None
        super(ThreadScheduler, self).__init__(frequency=frequency)

        # used to signal to the thread that it should stop
        self.running = False
        self.thread = None  # type: Optional[threading.Thread]
        self.pid = None  # type: Optional[int]
        self.lock = threading.Lock()

    def setup(self):
        # type: () -> None
        pass

    def teardown(self):
        # type: () -> None
        if self.running:
            self.running = False
            if self.thread is not None:
                self.thread.join()

    def ensure_running(self):
        # type: () -> None
        """
        Check that the profiler has an active thread to run in, and start one if
        that's not the case.

        Note that this might fail (e.g. in Python 3.12 it's not possible to
        spawn new threads at interpreter shutdown). In that case self.running
        will be False after running this function.
        """
        pid = os.getpid()

        # is running on the right process
        if self.running and self.pid == pid:
            return

        with self.lock:
            # another thread may have tried to acquire the lock
            # at the same time so it may start another thread
            # make sure to check again before proceeding
            if self.running and self.pid == pid:
                return

            self.pid = pid
            self.running = True

            # make sure the thread is a daemon here otherwise this
            # can keep the application running after other threads
            # have exited
            self.thread = threading.Thread(name=self.name, target=self.run, daemon=True)
            try:
                self.thread.start()
            except RuntimeError:
                # Unfortunately at this point the interpreter is in a state that no
                # longer allows us to spawn a thread and we have to bail.
                self.running = False
                self.thread = None
                return

    def run(self):
        # type: () -> None
        last = time.perf_counter()

        while self.running:
            self.sampler()

            # some time may have elapsed since the last time
            # we sampled, so we need to account for that and
            # not sleep for too long
            elapsed = time.perf_counter() - last
            if elapsed < self.interval:
                thread_sleep(self.interval - elapsed)

            # after sleeping, make sure to take the current
            # timestamp so we can use it next iteration
            last = time.perf_counter()


class GeventScheduler(Scheduler):
    """
    This scheduler is based on the thread scheduler but adapted to work with
    gevent. When using gevent, it may monkey patch the threading modules
    (`threading` and `_thread`). This results in the use of greenlets instead
    of native threads.

    This is an issue because the sampler CANNOT run in a greenlet because
    1. Other greenlets doing sync work will prevent the sampler from running
    2. The greenlet runs in the same thread as other greenlets so when taking
       a sample, other greenlets will have been evicted from the thread. This
       results in a sample containing only the sampler's code.
    """

    mode = "gevent"  # type: ProfilerMode
    name = "sentry.profiler.GeventScheduler"

    def __init__(self, frequency):
        # type: (int) -> None

        if ThreadPool is None:
            raise ValueError("Profiler mode: {} is not available".format(self.mode))

        super(GeventScheduler, self).__init__(frequency=frequency)

        # used to signal to the thread that it should stop
        self.running = False
        self.thread = None  # type: Optional[ThreadPool]
        self.pid = None  # type: Optional[int]

        # This intentionally uses the gevent patched threading.Lock.
        # The lock will be required when first trying to start profiles
        # as we need to spawn the profiler thread from the greenlets.
        self.lock = threading.Lock()

    def setup(self):
        # type: () -> None
        pass

    def teardown(self):
        # type: () -> None
        if self.running:
            self.running = False
            if self.thread is not None:
                self.thread.join()

    def ensure_running(self):
        # type: () -> None
        pid = os.getpid()

        # is running on the right process
        if self.running and self.pid == pid:
            return

        with self.lock:
            # another thread may have tried to acquire the lock
            # at the same time so it may start another thread
            # make sure to check again before proceeding
            if self.running and self.pid == pid:
                return

            self.pid = pid
            self.running = True

            self.thread = ThreadPool(1)
            try:
                self.thread.spawn(self.run)
            except RuntimeError:
                # Unfortunately at this point the interpreter is in a state that no
                # longer allows us to spawn a thread and we have to bail.
                self.running = False
                self.thread = None
                return

    def run(self):
        # type: () -> None
        last = time.perf_counter()

        while self.running:
            self.sampler()

            # some time may have elapsed since the last time
            # we sampled, so we need to account for that and
            # not sleep for too long
            elapsed = time.perf_counter() - last
            if elapsed < self.interval:
                thread_sleep(self.interval - elapsed)

            # after sleeping, make sure to take the current
            # timestamp so we can use it next iteration
            last = time.perf_counter()<|MERGE_RESOLUTION|>--- conflicted
+++ resolved
@@ -42,10 +42,7 @@
 from sentry_sdk.utils import (
     capture_internal_exception,
     filename_for_module,
-<<<<<<< HEAD
-=======
     get_current_thread_meta,
->>>>>>> 05d1e5ca
     is_gevent,
     is_valid_sample_rate,
     logger,
@@ -131,10 +128,6 @@
 
 
 try:
-<<<<<<< HEAD
-    from gevent import get_hub as get_gevent_hub  # type: ignore
-=======
->>>>>>> 05d1e5ca
     from gevent.monkey import get_original  # type: ignore
     from gevent.threadpool import ThreadPool  # type: ignore
 
