--- conflicted
+++ resolved
@@ -381,57 +381,7 @@
 MAX_PROFILE_DURATION_NS = int(3e10)  # 30 seconds
 
 
-<<<<<<< HEAD
-def get_current_thread_id(thread=None):
-    # type: (Optional[threading.Thread]) -> Optional[int]
-    """
-    Try to get the id of the current thread, with various fall backs.
-    """
-
-    # if a thread is specified, that takes priority
-    if thread is not None:
-        try:
-            thread_id = thread.ident
-            if thread_id is not None:
-                return thread_id
-        except AttributeError:
-            pass
-
-    # if the app is using gevent, we should look at the gevent hub first
-    # as the id there differs from what the threading module reports
-    if is_gevent():
-        gevent_hub = get_gevent_hub()
-        if gevent_hub is not None:
-            try:
-                # this is undocumented, so wrap it in try except to be safe
-                return gevent_hub.thread_ident
-            except AttributeError:
-                pass
-
-    # use the current thread's id if possible
-    try:
-        current_thread_id = threading.current_thread().ident
-        if current_thread_id is not None:
-            return current_thread_id
-    except AttributeError:
-        pass
-
-    # if we can't get the current thread id, fall back to the main thread id
-    try:
-        main_thread_id = threading.main_thread().ident
-        if main_thread_id is not None:
-            return main_thread_id
-    except AttributeError:
-        pass
-
-    # we've tried everything, time to give up
-    return None
-
-
 class Profile:
-=======
-class Profile(object):
->>>>>>> b742c45c
     def __init__(
         self,
         transaction,  # type: sentry_sdk.tracing.Transaction
