--- conflicted
+++ resolved
@@ -258,11 +258,7 @@
     def get_client(cls):
         # type: () -> Union[sentry_sdk.Client, NoopClient]
         """
-<<<<<<< HEAD
         Returns the currently used :py:class:`sentry_sdk.Client`.
-=======
-        Returns the current :py:class:`sentry_sdk.Client`.
->>>>>>> 7450eab0
         This checks the current scope, the isolation scope and the global scope for a client.
         If no client is available a :py:class:`sentry_sdk.client.NoopClient` is returned.
 
@@ -282,8 +278,6 @@
 
         return NoopClient()
 
-<<<<<<< HEAD
-=======
     def set_client(self, client=None):
         # type: (Optional[sentry_sdk.Client]) -> None
         """
@@ -296,7 +290,6 @@
         """
         self.client = client
 
->>>>>>> 7450eab0
     @property
     def is_forked(self):
         # type: () -> bool
@@ -329,21 +322,6 @@
         forked_isolation_scope = isolation_scope.fork()
         sentry_isolation_scope.set(forked_isolation_scope)
 
-<<<<<<< HEAD
-    def set_client(self, client=None):
-        # type: (Optional[sentry_sdk.Client]) -> None
-        """
-        Sets the client for this scope.
-
-        :param client: The client to use in this scope.
-            If `None` the client of the scope will be deleted.
-
-        .. versionadded:: 1.XX.0
-        """
-        self.client = client
-
-=======
->>>>>>> 7450eab0
     def _load_trace_data_from_env(self):
         # type: () -> Optional[Dict[str, str]]
         """
