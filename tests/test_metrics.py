import sys
import time
import linecache
from unittest import mock

import pytest

from sentry_sdk import Hub, Scope, metrics, start_transaction
from sentry_sdk.tracing import TRANSACTION_SOURCE_ROUTE
from sentry_sdk.envelope import parse_json

try:
    import gevent
except ImportError:
    gevent = None


minimum_python_37_with_gevent = pytest.mark.skipif(
    gevent and sys.version_info < (3, 7),
    reason="Require Python 3.7 or higher with gevent",
)


def parse_metrics(bytes):
    rv = []
    for line in bytes.splitlines():
        pieces = line.decode("utf-8").split("|")
        payload = pieces[0].split(":")
        name = payload[0]
        values = payload[1:]
        ty = pieces[1]
        ts = None
        tags = {}
        for piece in pieces[2:]:
            if piece[0] == "#":
                for pair in piece[1:].split(","):
                    k, v = pair.split(":", 1)
                    old = tags.get(k)
                    if old is not None:
                        if isinstance(old, list):
                            old.append(v)
                        else:
                            tags[k] = [old, v]
                    else:
                        tags[k] = v
            elif piece[0] == "T":
                ts = int(piece[1:])
            else:
                raise ValueError("unknown piece %r" % (piece,))
        rv.append((ts, name, ty, values, tags))
    rv.sort(key=lambda x: (x[0], x[1], tuple(sorted(tags.items()))))
    return rv


@minimum_python_37_with_gevent
@pytest.mark.forked
def test_increment(sentry_init, capture_envelopes, maybe_monkeypatched_threading):
    sentry_init(
        release="fun-release",
        environment="not-fun-env",
        _experiments={"enable_metrics": True, "metric_code_locations": True},
    )
    ts = time.time()
    envelopes = capture_envelopes()

    metrics.increment("foobar", 1.0, tags={"foo": "bar", "blub": "blah"}, timestamp=ts)
    # python specific alias
    metrics.incr("foobar", 2.0, tags={"foo": "bar", "blub": "blah"}, timestamp=ts)
    Hub.current.flush()

    (envelope,) = envelopes
    statsd_item, meta_item = envelope.items

    assert statsd_item.headers["type"] == "statsd"
    m = parse_metrics(statsd_item.payload.get_bytes())

    assert len(m) == 1
    assert m[0][1] == "foobar@none"
    assert m[0][2] == "c"
    assert m[0][3] == ["3.0"]
    assert m[0][4] == {
        "blub": "blah",
        "foo": "bar",
        "release": "fun-release",
        "environment": "not-fun-env",
    }

    assert meta_item.headers["type"] == "metric_meta"
    assert parse_json(meta_item.payload.get_bytes()) == {
        "timestamp": mock.ANY,
        "mapping": {
            "c:foobar@none": [
                {
                    "type": "location",
                    "filename": "tests/test_metrics.py",
                    "abs_path": __file__,
                    "function": sys._getframe().f_code.co_name,
                    "module": __name__,
                    "lineno": mock.ANY,
                    "pre_context": mock.ANY,
                    "context_line": mock.ANY,
                    "post_context": mock.ANY,
                }
            ]
        },
    }


@minimum_python_37_with_gevent
@pytest.mark.forked
def test_timing(sentry_init, capture_envelopes, maybe_monkeypatched_threading):
    sentry_init(
        release="fun-release@1.0.0",
        environment="not-fun-env",
        _experiments={"enable_metrics": True, "metric_code_locations": True},
    )
    ts = time.time()
    envelopes = capture_envelopes()

    with metrics.timing("whatever", tags={"blub": "blah"}, timestamp=ts):
        time.sleep(0.1)
    Hub.current.flush()

    (envelope,) = envelopes
    statsd_item, meta_item = envelope.items

    assert statsd_item.headers["type"] == "statsd"
    m = parse_metrics(statsd_item.payload.get_bytes())

    assert len(m) == 1
    assert m[0][1] == "whatever@second"
    assert m[0][2] == "d"
    assert len(m[0][3]) == 1
    assert float(m[0][3][0]) >= 0.1
    assert m[0][4] == {
        "blub": "blah",
        "release": "fun-release@1.0.0",
        "environment": "not-fun-env",
    }

    assert meta_item.headers["type"] == "metric_meta"
    json = parse_json(meta_item.payload.get_bytes())
    assert json == {
        "timestamp": mock.ANY,
        "mapping": {
            "d:whatever@second": [
                {
                    "type": "location",
                    "filename": "tests/test_metrics.py",
                    "abs_path": __file__,
                    "function": sys._getframe().f_code.co_name,
                    "module": __name__,
                    "lineno": mock.ANY,
                    "pre_context": mock.ANY,
                    "context_line": mock.ANY,
                    "post_context": mock.ANY,
                }
            ]
        },
    }

    loc = json["mapping"]["d:whatever@second"][0]
    line = linecache.getline(loc["abs_path"], loc["lineno"])
    assert (
        line.strip()
        == 'with metrics.timing("whatever", tags={"blub": "blah"}, timestamp=ts):'
    )


@minimum_python_37_with_gevent
@pytest.mark.forked
def test_timing_decorator(
    sentry_init, capture_envelopes, maybe_monkeypatched_threading
):
    sentry_init(
        release="fun-release@1.0.0",
        environment="not-fun-env",
        _experiments={"enable_metrics": True, "metric_code_locations": True},
    )
    envelopes = capture_envelopes()

    @metrics.timing("whatever-1", tags={"x": "y"})
    def amazing():
        time.sleep(0.1)
        return 42

    @metrics.timing("whatever-2", tags={"x": "y"}, unit="nanosecond")
    def amazing_nano():
        time.sleep(0.01)
        return 23

    assert amazing() == 42
    assert amazing_nano() == 23
    Hub.current.flush()

    (envelope,) = envelopes
    statsd_item, meta_item = envelope.items

    assert statsd_item.headers["type"] == "statsd"
    m = parse_metrics(statsd_item.payload.get_bytes())

    assert len(m) == 2
    assert m[0][1] == "whatever-1@second"
    assert m[0][2] == "d"
    assert len(m[0][3]) == 1
    assert float(m[0][3][0]) >= 0.1
    assert m[0][4] == {
        "x": "y",
        "release": "fun-release@1.0.0",
        "environment": "not-fun-env",
    }

    assert m[1][1] == "whatever-2@nanosecond"
    assert m[1][2] == "d"
    assert len(m[1][3]) == 1
    assert float(m[1][3][0]) >= 10000000.0
    assert m[1][4] == {
        "x": "y",
        "release": "fun-release@1.0.0",
        "environment": "not-fun-env",
    }

    assert meta_item.headers["type"] == "metric_meta"
    json = parse_json(meta_item.payload.get_bytes())
    assert json == {
        "timestamp": mock.ANY,
        "mapping": {
            "d:whatever-1@second": [
                {
                    "type": "location",
                    "filename": "tests/test_metrics.py",
                    "abs_path": __file__,
                    "function": sys._getframe().f_code.co_name,
                    "module": __name__,
                    "lineno": mock.ANY,
                    "pre_context": mock.ANY,
                    "context_line": mock.ANY,
                    "post_context": mock.ANY,
                }
            ],
            "d:whatever-2@nanosecond": [
                {
                    "type": "location",
                    "filename": "tests/test_metrics.py",
                    "abs_path": __file__,
                    "function": sys._getframe().f_code.co_name,
                    "module": __name__,
                    "lineno": mock.ANY,
                    "pre_context": mock.ANY,
                    "context_line": mock.ANY,
                    "post_context": mock.ANY,
                }
            ],
        },
    }

    # XXX: this is not the best location.  It would probably be better to
    # report the location in the function, however that is quite a bit
    # tricker to do since we report from outside the function so we really
    # only see the callsite.
    loc = json["mapping"]["d:whatever-1@second"][0]
    line = linecache.getline(loc["abs_path"], loc["lineno"])
    assert line.strip() == "assert amazing() == 42"


@minimum_python_37_with_gevent
@pytest.mark.forked
def test_timing_basic(sentry_init, capture_envelopes, maybe_monkeypatched_threading):
    sentry_init(
        release="fun-release@1.0.0",
        environment="not-fun-env",
        _experiments={"enable_metrics": True, "metric_code_locations": True},
    )
    ts = time.time()
    envelopes = capture_envelopes()

    metrics.timing("timing", 1.0, tags={"a": "b"}, timestamp=ts)
    metrics.timing("timing", 2.0, tags={"a": "b"}, timestamp=ts)
    metrics.timing("timing", 2.0, tags={"a": "b"}, timestamp=ts)
    metrics.timing("timing", 3.0, tags={"a": "b"}, timestamp=ts)
    Hub.current.flush()

    (envelope,) = envelopes
    statsd_item, meta_item = envelope.items

    assert statsd_item.headers["type"] == "statsd"
    m = parse_metrics(statsd_item.payload.get_bytes())

    assert len(m) == 1
    assert m[0][1] == "timing@second"
    assert m[0][2] == "d"
    assert len(m[0][3]) == 4
    assert sorted(map(float, m[0][3])) == [1.0, 2.0, 2.0, 3.0]
    assert m[0][4] == {
        "a": "b",
        "release": "fun-release@1.0.0",
        "environment": "not-fun-env",
    }

    assert meta_item.headers["type"] == "metric_meta"
    assert parse_json(meta_item.payload.get_bytes()) == {
        "timestamp": mock.ANY,
        "mapping": {
            "d:timing@second": [
                {
                    "type": "location",
                    "filename": "tests/test_metrics.py",
                    "abs_path": __file__,
                    "function": sys._getframe().f_code.co_name,
                    "module": __name__,
                    "lineno": mock.ANY,
                    "pre_context": mock.ANY,
                    "context_line": mock.ANY,
                    "post_context": mock.ANY,
                }
            ]
        },
    }


@minimum_python_37_with_gevent
@pytest.mark.forked
def test_distribution(sentry_init, capture_envelopes, maybe_monkeypatched_threading):
    sentry_init(
        release="fun-release@1.0.0",
        environment="not-fun-env",
        _experiments={"enable_metrics": True, "metric_code_locations": True},
    )
    ts = time.time()
    envelopes = capture_envelopes()

    metrics.distribution("dist", 1.0, tags={"a": "b"}, timestamp=ts)
    metrics.distribution("dist", 2.0, tags={"a": "b"}, timestamp=ts)
    metrics.distribution("dist", 2.0, tags={"a": "b"}, timestamp=ts)
    metrics.distribution("dist", 3.0, tags={"a": "b"}, timestamp=ts)
    Hub.current.flush()

    (envelope,) = envelopes
    statsd_item, meta_item = envelope.items

    assert statsd_item.headers["type"] == "statsd"
    m = parse_metrics(statsd_item.payload.get_bytes())

    assert len(m) == 1
    assert m[0][1] == "dist@none"
    assert m[0][2] == "d"
    assert len(m[0][3]) == 4
    assert sorted(map(float, m[0][3])) == [1.0, 2.0, 2.0, 3.0]
    assert m[0][4] == {
        "a": "b",
        "release": "fun-release@1.0.0",
        "environment": "not-fun-env",
    }

    assert meta_item.headers["type"] == "metric_meta"
    json = parse_json(meta_item.payload.get_bytes())
    assert json == {
        "timestamp": mock.ANY,
        "mapping": {
            "d:dist@none": [
                {
                    "type": "location",
                    "filename": "tests/test_metrics.py",
                    "abs_path": __file__,
                    "function": sys._getframe().f_code.co_name,
                    "module": __name__,
                    "lineno": mock.ANY,
                    "pre_context": mock.ANY,
                    "context_line": mock.ANY,
                    "post_context": mock.ANY,
                }
            ]
        },
    }

    loc = json["mapping"]["d:dist@none"][0]
    line = linecache.getline(loc["abs_path"], loc["lineno"])
    assert (
        line.strip()
        == 'metrics.distribution("dist", 1.0, tags={"a": "b"}, timestamp=ts)'
    )


@minimum_python_37_with_gevent
@pytest.mark.forked
def test_set(sentry_init, capture_envelopes, maybe_monkeypatched_threading):
    sentry_init(
        release="fun-release@1.0.0",
        environment="not-fun-env",
        _experiments={"enable_metrics": True, "metric_code_locations": True},
    )
    ts = time.time()
    envelopes = capture_envelopes()

    metrics.set("my-set", "peter", tags={"magic": "puff"}, timestamp=ts)
    metrics.set("my-set", "paul", tags={"magic": "puff"}, timestamp=ts)
    metrics.set("my-set", "mary", tags={"magic": "puff"}, timestamp=ts)
    Hub.current.flush()

    (envelope,) = envelopes
    statsd_item, meta_item = envelope.items

    assert statsd_item.headers["type"] == "statsd"
    m = parse_metrics(statsd_item.payload.get_bytes())

    assert len(m) == 1
    assert m[0][1] == "my-set@none"
    assert m[0][2] == "s"
    assert len(m[0][3]) == 3
    assert sorted(map(int, m[0][3])) == [354582103, 2513273657, 3329318813]
    assert m[0][4] == {
        "magic": "puff",
        "release": "fun-release@1.0.0",
        "environment": "not-fun-env",
    }

    assert meta_item.headers["type"] == "metric_meta"
    assert parse_json(meta_item.payload.get_bytes()) == {
        "timestamp": mock.ANY,
        "mapping": {
            "s:my-set@none": [
                {
                    "type": "location",
                    "filename": "tests/test_metrics.py",
                    "abs_path": __file__,
                    "function": sys._getframe().f_code.co_name,
                    "module": __name__,
                    "lineno": mock.ANY,
                    "pre_context": mock.ANY,
                    "context_line": mock.ANY,
                    "post_context": mock.ANY,
                }
            ]
        },
    }


@minimum_python_37_with_gevent
@pytest.mark.forked
def test_gauge(sentry_init, capture_envelopes, maybe_monkeypatched_threading):
    sentry_init(
        release="fun-release@1.0.0",
        environment="not-fun-env",
        _experiments={"enable_metrics": True, "metric_code_locations": False},
    )
    ts = time.time()
    envelopes = capture_envelopes()

    metrics.gauge("my-gauge", 10.0, tags={"x": "y"}, timestamp=ts)
    metrics.gauge("my-gauge", 20.0, tags={"x": "y"}, timestamp=ts)
    metrics.gauge("my-gauge", 30.0, tags={"x": "y"}, timestamp=ts)
    Hub.current.flush()

    (envelope,) = envelopes

    assert len(envelope.items) == 1
    assert envelope.items[0].headers["type"] == "statsd"
    m = parse_metrics(envelope.items[0].payload.get_bytes())

    assert len(m) == 1
    assert m[0][1] == "my-gauge@none"
    assert m[0][2] == "g"
    assert len(m[0][3]) == 5
    assert list(map(float, m[0][3])) == [30.0, 10.0, 30.0, 60.0, 3.0]
    assert m[0][4] == {
        "x": "y",
        "release": "fun-release@1.0.0",
        "environment": "not-fun-env",
    }


@minimum_python_37_with_gevent
@pytest.mark.forked
def test_multiple(sentry_init, capture_envelopes):
    sentry_init(
        release="fun-release@1.0.0",
        environment="not-fun-env",
        _experiments={"enable_metrics": True, "metric_code_locations": False},
    )
    ts = time.time()
    envelopes = capture_envelopes()

    metrics.gauge("my-gauge", 10.0, tags={"x": "y"}, timestamp=ts)
    metrics.gauge("my-gauge", 20.0, tags={"x": "y"}, timestamp=ts)
    metrics.gauge("my-gauge", 30.0, tags={"x": "y"}, timestamp=ts)
    for _ in range(10):
        metrics.increment("counter-1", 1.0, timestamp=ts)
    metrics.increment("counter-2", 1.0, timestamp=ts)

    Hub.current.flush()

    (envelope,) = envelopes

    assert len(envelope.items) == 1
    assert envelope.items[0].headers["type"] == "statsd"
    m = parse_metrics(envelope.items[0].payload.get_bytes())

    assert len(m) == 3

    assert m[0][1] == "counter-1@none"
    assert m[0][2] == "c"
    assert list(map(float, m[0][3])) == [10.0]
    assert m[0][4] == {
        "release": "fun-release@1.0.0",
        "environment": "not-fun-env",
    }

    assert m[1][1] == "counter-2@none"
    assert m[1][2] == "c"
    assert list(map(float, m[1][3])) == [1.0]
    assert m[1][4] == {
        "release": "fun-release@1.0.0",
        "environment": "not-fun-env",
    }

    assert m[2][1] == "my-gauge@none"
    assert m[2][2] == "g"
    assert len(m[2][3]) == 5
    assert list(map(float, m[2][3])) == [30.0, 10.0, 30.0, 60.0, 3.0]
    assert m[2][4] == {
        "x": "y",
        "release": "fun-release@1.0.0",
        "environment": "not-fun-env",
    }


@minimum_python_37_with_gevent
@pytest.mark.forked
def test_transaction_name(
    sentry_init, capture_envelopes, maybe_monkeypatched_threading
):
    sentry_init(
        release="fun-release@1.0.0",
        environment="not-fun-env",
        _experiments={"enable_metrics": True, "metric_code_locations": False},
    )
    ts = time.time()
    envelopes = capture_envelopes()

    scope = Scope.get_current_scope()
    scope.set_transaction_name("/user/{user_id}", source="route")
    metrics.distribution("dist", 1.0, tags={"a": "b"}, timestamp=ts)
    metrics.distribution("dist", 2.0, tags={"a": "b"}, timestamp=ts)
    metrics.distribution("dist", 2.0, tags={"a": "b"}, timestamp=ts)
    metrics.distribution("dist", 3.0, tags={"a": "b"}, timestamp=ts)

    Hub.current.flush()

    (envelope,) = envelopes

    assert len(envelope.items) == 1
    assert envelope.items[0].headers["type"] == "statsd"
    m = parse_metrics(envelope.items[0].payload.get_bytes())

    assert len(m) == 1
    assert m[0][1] == "dist@none"
    assert m[0][2] == "d"
    assert len(m[0][3]) == 4
    assert sorted(map(float, m[0][3])) == [1.0, 2.0, 2.0, 3.0]
    assert m[0][4] == {
        "a": "b",
        "transaction": "/user/{user_id}",
        "release": "fun-release@1.0.0",
        "environment": "not-fun-env",
    }


@minimum_python_37_with_gevent
@pytest.mark.forked
def test_metric_summaries(
    sentry_init, capture_envelopes, maybe_monkeypatched_threading
):
    sentry_init(
        release="fun-release@1.0.0",
        environment="not-fun-env",
        enable_tracing=True,
    )
    ts = time.time()
    envelopes = capture_envelopes()

    with start_transaction(
        op="stuff", name="/foo", source=TRANSACTION_SOURCE_ROUTE
    ) as transaction:
        metrics.increment("root-counter", timestamp=ts)
        with metrics.timing("my-timer-metric", tags={"a": "b"}, timestamp=ts):
            for x in range(10):
                metrics.distribution("my-dist", float(x), timestamp=ts)

    Hub.current.flush()

    (transaction, envelope) = envelopes

    # Metrics Emission
    assert envelope.items[0].headers["type"] == "statsd"
    m = parse_metrics(envelope.items[0].payload.get_bytes())

    assert len(m) == 3

    assert m[0][1] == "my-dist@none"
    assert m[0][2] == "d"
    assert len(m[0][3]) == 10
    assert sorted(m[0][3]) == list(map(str, map(float, range(10))))
    assert m[0][4] == {
        "transaction": "/foo",
        "release": "fun-release@1.0.0",
        "environment": "not-fun-env",
    }

    assert m[1][1] == "my-timer-metric@second"
    assert m[1][2] == "d"
    assert len(m[1][3]) == 1
    assert m[1][4] == {
        "a": "b",
        "transaction": "/foo",
        "release": "fun-release@1.0.0",
        "environment": "not-fun-env",
    }

    assert m[2][1] == "root-counter@none"
    assert m[2][2] == "c"
    assert m[2][3] == ["1.0"]
    assert m[2][4] == {
        "transaction": "/foo",
        "release": "fun-release@1.0.0",
        "environment": "not-fun-env",
    }

    # Measurement Attachment
    t = transaction.items[0].get_transaction_event()

    assert t["_metrics_summary"] == {
        "c:root-counter@none": [
            {
                "count": 1,
                "min": 1.0,
                "max": 1.0,
                "sum": 1.0,
                "tags": {
                    "transaction": "/foo",
                    "release": "fun-release@1.0.0",
                    "environment": "not-fun-env",
                },
            }
        ]
    }

    assert t["spans"][0]["_metrics_summary"]["d:my-dist@none"] == [
        {
            "count": 10,
            "min": 0.0,
            "max": 9.0,
            "sum": 45.0,
            "tags": {
                "environment": "not-fun-env",
                "release": "fun-release@1.0.0",
                "transaction": "/foo",
            },
        }
    ]

    assert t["spans"][0]["tags"] == {"a": "b"}
    (timer,) = t["spans"][0]["_metrics_summary"]["d:my-timer-metric@second"]
    assert timer["count"] == 1
    assert timer["max"] == timer["min"] == timer["sum"]
    assert timer["sum"] > 0
    assert timer["tags"] == {
        "a": "b",
        "environment": "not-fun-env",
        "release": "fun-release@1.0.0",
        "transaction": "/foo",
    }


@minimum_python_37_with_gevent
@pytest.mark.forked
<<<<<<< HEAD
def test_metrics_summary_disabled(
    sentry_init, capture_envelopes, maybe_monkeypatched_threading
):
    sentry_init(
        release="fun-release@1.0.0",
        environment="not-fun-env",
        enable_tracing=True,
        _experiments={"enable_metrics": True, "metrics_summary_sample_rate": 0.0},
    )
    ts = time.time()
    envelopes = capture_envelopes()

    with start_transaction(
        op="stuff", name="/foo", source=TRANSACTION_SOURCE_ROUTE
    ) as transaction:
        with metrics.timing("my-timer-metric", tags={"a": "b"}, timestamp=ts):
            pass

    Hub.current.flush()

    (transaction, envelope) = envelopes

    # Metrics Emission
    assert envelope.items[0].headers["type"] == "statsd"
    m = parse_metrics(envelope.items[0].payload.get_bytes())

    assert len(m) == 1
    assert m[0][1] == "my-timer-metric@second"
    assert m[0][2] == "d"
    assert len(m[0][3]) == 1
    assert m[0][4] == {
        "a": "b",
        "transaction": "/foo",
        "release": "fun-release@1.0.0",
        "environment": "not-fun-env",
    }

    # Measurement Attachment
    t = transaction.items[0].get_transaction_event()
    assert "_metrics_summary" not in t
    assert "_metrics_summary" not in t["spans"][0]


@minimum_python_37_with_gevent
@pytest.mark.forked
@pytest.mark.skip(reason="Temporarily disable to release SDK 2.0a1.")
def test_metrics_summary_filtered(
    sentry_init, capture_envelopes, maybe_monkeypatched_threading
=======
@pytest.mark.parametrize(
    "metric_name,metric_unit,expected_name",
    [
        ("first-metric", "nano-second", "first-metric@nanosecond"),
        ("another_metric?", "nano second", "another_metric_@nanosecond"),
        (
            "metric",
            "nanosecond",
            "metric@nanosecond",
        ),
        (
            "my.amaze.metric I guess",
            "nano|\nsecond",
            "my.amaze.metric_I_guess@nanosecond",
        ),
        # fmt: off
        (u"métríc", u"nanöseconď", u"m_tr_c@nansecon"),
        # fmt: on
    ],
)
def test_metric_name_normalization(
    sentry_init,
    capture_envelopes,
    metric_name,
    metric_unit,
    expected_name,
    maybe_monkeypatched_threading,
>>>>>>> e22abb63
):
    sentry_init(
        _experiments={"enable_metrics": True, "metric_code_locations": False},
    )
    envelopes = capture_envelopes()

    metrics.distribution(metric_name, 1.0, unit=metric_unit)

    Hub.current.flush()

    (envelope,) = envelopes

    assert len(envelope.items) == 1
    assert envelope.items[0].headers["type"] == "statsd"

    parsed_metrics = parse_metrics(envelope.items[0].payload.get_bytes())
    assert len(parsed_metrics) == 1

    name = parsed_metrics[0][1]
    assert name == expected_name


@minimum_python_37_with_gevent
@pytest.mark.forked
@pytest.mark.parametrize(
    "metric_tag,expected_tag",
    [
        ({"f-oo|bar": "%$foo/"}, {"f-oobar": "%$foo/"}),
        ({"foo$.$.$bar": "blah{}"}, {"foo..bar": "blah{}"}),
        # fmt: off
        ({u"foö-bar": u"snöwmän"}, {u"fo-bar": u"snöwmän"},),
        # fmt: on
        ({"route": "GET /foo"}, {"route": "GET /foo"}),
        ({"__bar__": "this | or , that"}, {"__bar__": "this \\u{7c} or \\u{2c} that"}),
        ({"foo/": "hello!\n\r\t\\"}, {"foo/": "hello!\\n\\r\\t\\\\"}),
    ],
)
def test_metric_tag_normalization(
    sentry_init,
    capture_envelopes,
    metric_tag,
    expected_tag,
    maybe_monkeypatched_threading,
):
    sentry_init(
        _experiments={"enable_metrics": True, "metric_code_locations": False},
    )
    envelopes = capture_envelopes()

<<<<<<< HEAD
    metrics.distribution("a", 1.0, tags={"foo-bar": "%$foo"}, timestamp=ts)
    metrics.distribution("b", 1.0, tags={"foo$$$bar": "blah{}"}, timestamp=ts)
    metrics.distribution("c", 1.0, tags={"foö-bar": "snöwmän"}, timestamp=ts)
    metrics.distribution("d", 1.0, tags={"route": "GET /foo"}, timestamp=ts)
=======
    metrics.distribution("a", 1.0, tags=metric_tag)
>>>>>>> e22abb63

    Hub.current.flush()

    (envelope,) = envelopes

    assert len(envelope.items) == 1
    assert envelope.items[0].headers["type"] == "statsd"

<<<<<<< HEAD
    assert len(m) == 4
    assert m[0][4] == {
        "foo-bar": "$foo",
        "release": "fun-release@1.0.0",
        "environment": "not-fun-env",
    }
    assert m[1][4] == {
        "foo_bar": "blah{}",
        "release": "fun-release@1.0.0",
        "environment": "not-fun-env",
    }
    assert m[2][4] == {
        "fo_-bar": "snöwmän",
        "release": "fun-release@1.0.0",
        "environment": "not-fun-env",
    }
    assert m[3][4] == {
        "release": "fun-release@1.0.0",
        "environment": "not-fun-env",
        "route": "GET /foo",
    }
=======
    parsed_metrics = parse_metrics(envelope.items[0].payload.get_bytes())
    assert len(parsed_metrics) == 1

    tags = parsed_metrics[0][4]

    expected_tag_key, expected_tag_value = expected_tag.popitem()
    assert expected_tag_key in tags
    assert tags[expected_tag_key] == expected_tag_value
>>>>>>> e22abb63


@minimum_python_37_with_gevent
@pytest.mark.forked
def test_before_emit_metric(
    sentry_init, capture_envelopes, maybe_monkeypatched_threading
):
    def before_emit(key, value, unit, tags):
        if key == "removed-metric" or value == 47 or unit == "unsupported":
            return False

        tags["extra"] = "foo"
        del tags["release"]
        # this better be a noop!
        metrics.increment("shitty-recursion")
        return True

    sentry_init(
        release="fun-release@1.0.0",
        environment="not-fun-env",
        _experiments={
            "enable_metrics": True,
            "metric_code_locations": False,
            "before_emit_metric": before_emit,
        },
    )
    envelopes = capture_envelopes()

    metrics.increment("removed-metric", 1.0)
    metrics.increment("another-removed-metric", 47)
    metrics.increment("yet-another-removed-metric", 1.0, unit="unsupported")
    metrics.increment("actual-metric", 1.0)
    Hub.current.flush()

    (envelope,) = envelopes

    assert len(envelope.items) == 1
    assert envelope.items[0].headers["type"] == "statsd"
    m = parse_metrics(envelope.items[0].payload.get_bytes())

    assert len(m) == 1
    assert m[0][1] == "actual-metric@none"
    assert m[0][3] == ["1.0"]
    assert m[0][4] == {
        "extra": "foo",
        "environment": "not-fun-env",
    }


@minimum_python_37_with_gevent
@pytest.mark.forked
def test_aggregator_flush(
    sentry_init, capture_envelopes, maybe_monkeypatched_threading
):
    sentry_init(
        release="fun-release@1.0.0",
        environment="not-fun-env",
        _experiments={
            "enable_metrics": True,
        },
    )
    envelopes = capture_envelopes()

    metrics.increment("a-metric", 1.0)
    Hub.current.flush()

    assert len(envelopes) == 1
    assert Hub.current.client.metrics_aggregator.buckets == {}


@minimum_python_37_with_gevent
@pytest.mark.forked
def test_tag_serialization(
    sentry_init, capture_envelopes, maybe_monkeypatched_threading
):
    sentry_init(
        release="fun-release",
        environment="not-fun-env",
        _experiments={"enable_metrics": True, "metric_code_locations": False},
    )
    envelopes = capture_envelopes()

    metrics.increment(
        "counter",
        tags={
            "no-value": None,
            "an-int": 42,
            "a-float": 23.0,
            "a-string": "blah",
            "more-than-one": [1, "zwei", "3.0", None],
        },
    )
    Hub.current.flush()

    (envelope,) = envelopes

    assert len(envelope.items) == 1
    assert envelope.items[0].headers["type"] == "statsd"
    m = parse_metrics(envelope.items[0].payload.get_bytes())

    assert len(m) == 1
    assert m[0][4] == {
        "an-int": "42",
        "a-float": "23.0",
        "a-string": "blah",
        "more-than-one": ["1", "3.0", "zwei"],
        "release": "fun-release",
        "environment": "not-fun-env",
    }


@minimum_python_37_with_gevent
@pytest.mark.forked
def test_flush_recursion_protection(
    sentry_init, capture_envelopes, monkeypatch, maybe_monkeypatched_threading
):
    sentry_init(
        release="fun-release",
        environment="not-fun-env",
        _experiments={"enable_metrics": True},
    )
    envelopes = capture_envelopes()
    test_client = Hub.current.client

    real_capture_envelope = test_client.transport.capture_envelope

    def bad_capture_envelope(*args, **kwargs):
        metrics.increment("bad-metric")
        return real_capture_envelope(*args, **kwargs)

    monkeypatch.setattr(test_client.transport, "capture_envelope", bad_capture_envelope)

    metrics.increment("counter")

    # flush twice to see the inner metric
    Hub.current.flush()
    Hub.current.flush()

    (envelope,) = envelopes
    m = parse_metrics(envelope.items[0].payload.get_bytes())
    assert len(m) == 1
    assert m[0][1] == "counter@none"


@minimum_python_37_with_gevent
@pytest.mark.forked
def test_flush_recursion_protection_background_flush(
    sentry_init, capture_envelopes, monkeypatch, maybe_monkeypatched_threading
):
    monkeypatch.setattr(metrics.MetricsAggregator, "FLUSHER_SLEEP_TIME", 0.01)
    sentry_init(
        release="fun-release",
        environment="not-fun-env",
        _experiments={"enable_metrics": True},
    )
    envelopes = capture_envelopes()
    test_client = Hub.current.client

    real_capture_envelope = test_client.transport.capture_envelope

    def bad_capture_envelope(*args, **kwargs):
        metrics.increment("bad-metric")
        return real_capture_envelope(*args, **kwargs)

    monkeypatch.setattr(test_client.transport, "capture_envelope", bad_capture_envelope)

    metrics.increment("counter")

    # flush via sleep and flag
    Hub.current.client.metrics_aggregator._force_flush = True
    time.sleep(0.5)

    (envelope,) = envelopes
    m = parse_metrics(envelope.items[0].payload.get_bytes())
    assert len(m) == 1
    assert m[0][1] == "counter@none"


@pytest.mark.skipif(
    not gevent or sys.version_info >= (3, 7),
    reason="Python 3.6 or lower and gevent required",
)
@pytest.mark.forked
def test_disable_metrics_for_old_python_with_gevent(
    sentry_init, capture_envelopes, maybe_monkeypatched_threading
):
    if maybe_monkeypatched_threading != "greenlet":
        pytest.skip("Test specifically for gevent/greenlet")

    sentry_init(
        release="fun-release",
        environment="not-fun-env",
        _experiments={"enable_metrics": True},
    )
    envelopes = capture_envelopes()

    metrics.incr("counter")

    Hub.current.flush()

    assert Hub.current.client.metrics_aggregator is None
    assert not envelopes<|MERGE_RESOLUTION|>--- conflicted
+++ resolved
@@ -673,56 +673,6 @@
 
 @minimum_python_37_with_gevent
 @pytest.mark.forked
-<<<<<<< HEAD
-def test_metrics_summary_disabled(
-    sentry_init, capture_envelopes, maybe_monkeypatched_threading
-):
-    sentry_init(
-        release="fun-release@1.0.0",
-        environment="not-fun-env",
-        enable_tracing=True,
-        _experiments={"enable_metrics": True, "metrics_summary_sample_rate": 0.0},
-    )
-    ts = time.time()
-    envelopes = capture_envelopes()
-
-    with start_transaction(
-        op="stuff", name="/foo", source=TRANSACTION_SOURCE_ROUTE
-    ) as transaction:
-        with metrics.timing("my-timer-metric", tags={"a": "b"}, timestamp=ts):
-            pass
-
-    Hub.current.flush()
-
-    (transaction, envelope) = envelopes
-
-    # Metrics Emission
-    assert envelope.items[0].headers["type"] == "statsd"
-    m = parse_metrics(envelope.items[0].payload.get_bytes())
-
-    assert len(m) == 1
-    assert m[0][1] == "my-timer-metric@second"
-    assert m[0][2] == "d"
-    assert len(m[0][3]) == 1
-    assert m[0][4] == {
-        "a": "b",
-        "transaction": "/foo",
-        "release": "fun-release@1.0.0",
-        "environment": "not-fun-env",
-    }
-
-    # Measurement Attachment
-    t = transaction.items[0].get_transaction_event()
-    assert "_metrics_summary" not in t
-    assert "_metrics_summary" not in t["spans"][0]
-
-
-@minimum_python_37_with_gevent
-@pytest.mark.forked
-@pytest.mark.skip(reason="Temporarily disable to release SDK 2.0a1.")
-def test_metrics_summary_filtered(
-    sentry_init, capture_envelopes, maybe_monkeypatched_threading
-=======
 @pytest.mark.parametrize(
     "metric_name,metric_unit,expected_name",
     [
@@ -738,9 +688,7 @@
             "nano|\nsecond",
             "my.amaze.metric_I_guess@nanosecond",
         ),
-        # fmt: off
-        (u"métríc", u"nanöseconď", u"m_tr_c@nansecon"),
-        # fmt: on
+        ("métríc", "nanöseconď", "m_tr_c@nansecon"),
     ],
 )
 def test_metric_name_normalization(
@@ -750,7 +698,6 @@
     metric_unit,
     expected_name,
     maybe_monkeypatched_threading,
->>>>>>> e22abb63
 ):
     sentry_init(
         _experiments={"enable_metrics": True, "metric_code_locations": False},
@@ -780,9 +727,10 @@
     [
         ({"f-oo|bar": "%$foo/"}, {"f-oobar": "%$foo/"}),
         ({"foo$.$.$bar": "blah{}"}, {"foo..bar": "blah{}"}),
-        # fmt: off
-        ({u"foö-bar": u"snöwmän"}, {u"fo-bar": u"snöwmän"},),
-        # fmt: on
+        (
+            {"foö-bar": "snöwmän"},
+            {"fo-bar": "snöwmän"},
+        ),
         ({"route": "GET /foo"}, {"route": "GET /foo"}),
         ({"__bar__": "this | or , that"}, {"__bar__": "this \\u{7c} or \\u{2c} that"}),
         ({"foo/": "hello!\n\r\t\\"}, {"foo/": "hello!\\n\\r\\t\\\\"}),
@@ -800,14 +748,7 @@
     )
     envelopes = capture_envelopes()
 
-<<<<<<< HEAD
-    metrics.distribution("a", 1.0, tags={"foo-bar": "%$foo"}, timestamp=ts)
-    metrics.distribution("b", 1.0, tags={"foo$$$bar": "blah{}"}, timestamp=ts)
-    metrics.distribution("c", 1.0, tags={"foö-bar": "snöwmän"}, timestamp=ts)
-    metrics.distribution("d", 1.0, tags={"route": "GET /foo"}, timestamp=ts)
-=======
     metrics.distribution("a", 1.0, tags=metric_tag)
->>>>>>> e22abb63
 
     Hub.current.flush()
 
@@ -816,29 +757,6 @@
     assert len(envelope.items) == 1
     assert envelope.items[0].headers["type"] == "statsd"
 
-<<<<<<< HEAD
-    assert len(m) == 4
-    assert m[0][4] == {
-        "foo-bar": "$foo",
-        "release": "fun-release@1.0.0",
-        "environment": "not-fun-env",
-    }
-    assert m[1][4] == {
-        "foo_bar": "blah{}",
-        "release": "fun-release@1.0.0",
-        "environment": "not-fun-env",
-    }
-    assert m[2][4] == {
-        "fo_-bar": "snöwmän",
-        "release": "fun-release@1.0.0",
-        "environment": "not-fun-env",
-    }
-    assert m[3][4] == {
-        "release": "fun-release@1.0.0",
-        "environment": "not-fun-env",
-        "route": "GET /foo",
-    }
-=======
     parsed_metrics = parse_metrics(envelope.items[0].payload.get_bytes())
     assert len(parsed_metrics) == 1
 
@@ -847,7 +765,6 @@
     expected_tag_key, expected_tag_value = expected_tag.popitem()
     assert expected_tag_key in tags
     assert tags[expected_tag_key] == expected_tag_value
->>>>>>> e22abb63
 
 
 @minimum_python_37_with_gevent
