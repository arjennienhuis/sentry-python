import json
import os
import socket
from threading import Thread
from contextlib import contextmanager
from http.server import BaseHTTPRequestHandler, HTTPServer
from unittest import mock

import pytest
import jsonschema

try:
    import gevent
except ImportError:
    gevent = None

try:
    import eventlet
except ImportError:
    eventlet = None

import sentry_sdk
<<<<<<< HEAD
from sentry_sdk._compat import iteritems, reraise, string_types, PY2
from sentry_sdk.continuous_profiler import teardown_continuous_profiler
=======
>>>>>>> a626f013
from sentry_sdk.envelope import Envelope
from sentry_sdk.integrations import _processed_integrations  # noqa: F401
from sentry_sdk.profiler import teardown_profiler
from sentry_sdk.transport import Transport
from sentry_sdk.utils import reraise

from tests import _warning_recorder, _warning_recorder_mgr

from sentry_sdk._types import TYPE_CHECKING

if TYPE_CHECKING:
    from typing import Optional
    from collections.abc import Iterator


SENTRY_EVENT_SCHEMA = "./checkouts/data-schemas/relay/event.schema.json"

if not os.path.isfile(SENTRY_EVENT_SCHEMA):
    SENTRY_EVENT_SCHEMA = None
else:
    with open(SENTRY_EVENT_SCHEMA) as f:
        SENTRY_EVENT_SCHEMA = json.load(f)

try:
    import pytest_benchmark
except ImportError:

    @pytest.fixture
    def benchmark():
        return lambda x: x()

else:
    del pytest_benchmark


from sentry_sdk import scope


@pytest.fixture(autouse=True)
def clean_scopes():
    """
    Resets the scopes for every test to avoid leaking data between tests.
    """
    scope._global_scope = None
    scope._isolation_scope.set(None)
    scope._current_scope.set(None)


@pytest.fixture(autouse=True)
def internal_exceptions(request, monkeypatch):
    errors = []
    if "tests_internal_exceptions" in request.keywords:
        return

    def _capture_internal_exception(self, exc_info):
        errors.append(exc_info)

    @request.addfinalizer
    def _():
        # reraise the errors so that this just acts as a pass-through (that
        # happens to keep track of the errors which pass through it)
        for e in errors:
            reraise(*e)

    monkeypatch.setattr(
        sentry_sdk.Hub, "_capture_internal_exception", _capture_internal_exception
    )

    return errors


@pytest.fixture(autouse=True, scope="session")
def _capture_internal_warnings():
    yield

    _warning_recorder_mgr.__exit__(None, None, None)
    recorder = _warning_recorder

    for warning in recorder:
        try:
            if isinstance(warning.message, ResourceWarning):
                continue
        except NameError:
            pass

        if "sentry_sdk" not in str(warning.filename) and "sentry-sdk" not in str(
            warning.filename
        ):
            continue

        # pytest-django
        if "getfuncargvalue" in str(warning.message):
            continue

        # Happens when re-initializing the SDK
        if "but it was only enabled on init()" in str(warning.message):
            continue

        # sanic's usage of aiohttp for test client
        if "verify_ssl is deprecated, use ssl=False instead" in str(warning.message):
            continue

        if "getargspec" in str(warning.message) and warning.filename.endswith(
            ("pyramid/config/util.py", "pyramid/config/views.py")
        ):
            continue

        if "isAlive() is deprecated" in str(
            warning.message
        ) and warning.filename.endswith("celery/utils/timer2.py"):
            continue

        if "collections.abc" in str(warning.message) and warning.filename.endswith(
            ("celery/canvas.py", "werkzeug/datastructures.py", "tornado/httputil.py")
        ):
            continue

        # Django 1.7 emits a (seemingly) false-positive warning for our test
        # app and suggests to use a middleware that does not exist in later
        # Django versions.
        if "SessionAuthenticationMiddleware" in str(warning.message):
            continue

        if "Something has already installed a non-asyncio" in str(warning.message):
            continue

        if "dns.hash" in str(warning.message) or "dns/namedict" in warning.filename:
            continue

        raise AssertionError(warning)


@pytest.fixture
def validate_event_schema(tmpdir):
    def inner(event):
        if SENTRY_EVENT_SCHEMA:
            jsonschema.validate(instance=event, schema=SENTRY_EVENT_SCHEMA)

    return inner


@pytest.fixture
def reset_integrations():
    """
    Use with caution, sometimes we really need to start
    with a clean slate to ensure monkeypatching works well,
    but this also means some other stuff will be monkeypatched twice.
    """
    global _processed_integrations
    _processed_integrations.clear()


@pytest.fixture
def sentry_init(request):
    def inner(*a, **kw):
        hub = sentry_sdk.Hub.current
        kw.setdefault("transport", TestTransport())
        client = sentry_sdk.Client(*a, **kw)
        hub.bind_client(client)

    if request.node.get_closest_marker("forked"):
        # Do not run isolation if the test is already running in
        # ultimate isolation (seems to be required for celery tests that
        # fork)
        yield inner
    else:
        with sentry_sdk.Hub(None):
            yield inner


class TestTransport(Transport):
    def __init__(self):
        Transport.__init__(self)

    def capture_envelope(self, _: Envelope) -> None:
        """No-op capture_envelope for tests"""
        pass


@pytest.fixture
def capture_events(monkeypatch):
    def inner():
        events = []
        test_client = sentry_sdk.Hub.current.client
        old_capture_envelope = test_client.transport.capture_envelope

        def append_event(envelope):
            for item in envelope:
                if item.headers.get("type") in ("event", "transaction"):
                    events.append(item.payload.json)
            return old_capture_envelope(envelope)

        monkeypatch.setattr(test_client.transport, "capture_envelope", append_event)

        return events

    return inner


@pytest.fixture
def capture_envelopes(monkeypatch):
    def inner():
        envelopes = []
        test_client = sentry_sdk.Hub.current.client
        old_capture_envelope = test_client.transport.capture_envelope

        def append_envelope(envelope):
            envelopes.append(envelope)
            return old_capture_envelope(envelope)

        monkeypatch.setattr(test_client.transport, "capture_envelope", append_envelope)

        return envelopes

    return inner


@pytest.fixture
def capture_client_reports(monkeypatch):
    def inner():
        reports = []
        test_client = sentry_sdk.Hub.current.client

        def record_lost_event(reason, data_category=None, item=None):
            if data_category is None:
                data_category = item.data_category
            return reports.append((reason, data_category))

        monkeypatch.setattr(
            test_client.transport, "record_lost_event", record_lost_event
        )
        return reports

    return inner


@pytest.fixture
def capture_events_forksafe(monkeypatch, capture_events, request):
    def inner():
        capture_events()

        events_r, events_w = os.pipe()
        events_r = os.fdopen(events_r, "rb", 0)
        events_w = os.fdopen(events_w, "wb", 0)

        test_client = sentry_sdk.Hub.current.client

        old_capture_envelope = test_client.transport.capture_envelope

        def append(envelope):
            event = envelope.get_event() or envelope.get_transaction_event()
            if event is not None:
                events_w.write(json.dumps(event).encode("utf-8"))
                events_w.write(b"\n")
            return old_capture_envelope(envelope)

        def flush(timeout=None, callback=None):
            events_w.write(b"flush\n")

        monkeypatch.setattr(test_client.transport, "capture_envelope", append)
        monkeypatch.setattr(test_client, "flush", flush)

        return EventStreamReader(events_r, events_w)

    return inner


class EventStreamReader:
    def __init__(self, read_file, write_file):
        self.read_file = read_file
        self.write_file = write_file

    def read_event(self):
        return json.loads(self.read_file.readline().decode("utf-8"))

    def read_flush(self):
        assert self.read_file.readline() == b"flush\n"


# scope=session ensures that fixture is run earlier
@pytest.fixture(
    scope="session",
    params=[None, "eventlet", "gevent"],
    ids=("threads", "eventlet", "greenlet"),
)
def maybe_monkeypatched_threading(request):
    if request.param == "eventlet":
        if eventlet is None:
            pytest.skip("no eventlet installed")

        try:
            eventlet.monkey_patch()
        except AttributeError as e:
            if "'thread.RLock' object has no attribute" in str(e):
                # https://bitbucket.org/pypy/pypy/issues/2962/gevent-cannot-patch-rlock-under-pypy-27-7
                pytest.skip("https://github.com/eventlet/eventlet/issues/546")
            else:
                raise
    elif request.param == "gevent":
        if gevent is None:
            pytest.skip("no gevent installed")
        try:
            gevent.monkey.patch_all()
        except Exception as e:
            if "_RLock__owner" in str(e):
                pytest.skip("https://github.com/gevent/gevent/issues/1380")
            else:
                raise
    else:
        assert request.param is None

    return request.param


@pytest.fixture
def render_span_tree():
    def inner(event):
        assert event["type"] == "transaction"

        by_parent = {}
        for span in event["spans"]:
            by_parent.setdefault(span["parent_span_id"], []).append(span)

        def render_span(span):
            yield "- op={}: description={}".format(
                json.dumps(span.get("op")), json.dumps(span.get("description"))
            )
            for subspan in by_parent.get(span["span_id"]) or ():
                for line in render_span(subspan):
                    yield "  {}".format(line)

        root_span = event["contexts"]["trace"]

        # Return a list instead of a multiline string because black will know better how to format that
        return "\n".join(render_span(root_span))

    return inner


@pytest.fixture(name="StringContaining")
def string_containing_matcher():
    """
    An object which matches any string containing the substring passed to the
    object at instantiation time.

    Useful for assert_called_with, assert_any_call, etc.

    Used like this:

    >>> f = mock.Mock()
    >>> f("dogs are great")
    >>> f.assert_any_call("dogs") # will raise AssertionError
    Traceback (most recent call last):
        ...
    AssertionError: mock('dogs') call not found
    >>> f.assert_any_call(StringContaining("dogs")) # no AssertionError

    """

    class StringContaining:
        def __init__(self, substring):
            self.substring = substring
            self.valid_types = (str, bytes)

        def __eq__(self, test_string):
            if not isinstance(test_string, self.valid_types):
                return False

            # this is safe even in py2 because as of 2.6, `bytes` exists in py2
            # as an alias for `str`
            if isinstance(test_string, bytes):
                test_string = test_string.decode()

            if len(self.substring) > len(test_string):
                return False

            return self.substring in test_string

        def __ne__(self, test_string):
            return not self.__eq__(test_string)

    return StringContaining


def _safe_is_equal(x, y):
    """
    Compares two values, preferring to use the first's __eq__ method if it
    exists and is implemented.

    Accounts for py2/py3 differences (like ints in py2 not having a __eq__
    method), as well as the incomparability of certain types exposed by using
    raw __eq__ () rather than ==.
    """

    # Prefer using __eq__ directly to ensure that examples like
    #
    #   maisey = Dog()
    #   maisey.name = "Maisey the Dog"
    #   maisey == ObjectDescribedBy(attrs={"name": StringContaining("Maisey")})
    #
    # evaluate to True (in other words, examples where the values in self.attrs
    # might also have custom __eq__ methods; this makes sure those methods get
    # used if possible)
    try:
        is_equal = x.__eq__(y)
    except AttributeError:
        is_equal = NotImplemented

    # this can happen on its own, too (i.e. without an AttributeError being
    # thrown), which is why this is separate from the except block above
    if is_equal == NotImplemented:
        # using == smoothes out weird variations exposed by raw __eq__
        return x == y

    return is_equal


@pytest.fixture(name="DictionaryContaining")
def dictionary_containing_matcher():
    """
    An object which matches any dictionary containing all key-value pairs from
    the dictionary passed to the object at instantiation time.

    Useful for assert_called_with, assert_any_call, etc.

    Used like this:

    >>> f = mock.Mock()
    >>> f({"dogs": "yes", "cats": "maybe"})
    >>> f.assert_any_call({"dogs": "yes"}) # will raise AssertionError
    Traceback (most recent call last):
        ...
    AssertionError: mock({'dogs': 'yes'}) call not found
    >>> f.assert_any_call(DictionaryContaining({"dogs": "yes"})) # no AssertionError
    """

    class DictionaryContaining:
        def __init__(self, subdict):
            self.subdict = subdict

        def __eq__(self, test_dict):
            if not isinstance(test_dict, dict):
                return False

            if len(self.subdict) > len(test_dict):
                return False

            for key, value in self.subdict.items():
                try:
                    test_value = test_dict[key]
                except KeyError:  # missing key
                    return False

                if not _safe_is_equal(value, test_value):
                    return False

            return True

        def __ne__(self, test_dict):
            return not self.__eq__(test_dict)

    return DictionaryContaining


@pytest.fixture(name="ObjectDescribedBy")
def object_described_by_matcher():
    """
    An object which matches any other object with the given properties.

    Available properties currently are "type" (a type object) and "attrs" (a
    dictionary).

    Useful for assert_called_with, assert_any_call, etc.

    Used like this:

    >>> class Dog:
    ...     pass
    ...
    >>> maisey = Dog()
    >>> maisey.name = "Maisey"
    >>> maisey.age = 7
    >>> f = mock.Mock()
    >>> f(maisey)
    >>> f.assert_any_call(ObjectDescribedBy(type=Dog)) # no AssertionError
    >>> f.assert_any_call(ObjectDescribedBy(attrs={"name": "Maisey"})) # no AssertionError
    """

    class ObjectDescribedBy:
        def __init__(self, type=None, attrs=None):
            self.type = type
            self.attrs = attrs

        def __eq__(self, test_obj):
            if self.type:
                if not isinstance(test_obj, self.type):
                    return False

            if self.attrs:
                for attr_name, attr_value in self.attrs.items():
                    try:
                        test_value = getattr(test_obj, attr_name)
                    except AttributeError:  # missing attribute
                        return False

                    if not _safe_is_equal(attr_value, test_value):
                        return False

            return True

        def __ne__(self, test_obj):
            return not self.__eq__(test_obj)

    return ObjectDescribedBy


@pytest.fixture
def teardown_profiling():
    yield
    teardown_profiler()
    teardown_continuous_profiler()


class MockServerRequestHandler(BaseHTTPRequestHandler):
    def do_GET(self):  # noqa: N802
        # Process an HTTP GET request and return a response with an HTTP 200 status.
        self.send_response(200)
        self.end_headers()
        return


def get_free_port():
    s = socket.socket(socket.AF_INET, type=socket.SOCK_STREAM)
    s.bind(("localhost", 0))
    _, port = s.getsockname()
    s.close()
    return port


def create_mock_http_server():
    # Start a mock server to test outgoing http requests
    mock_server_port = get_free_port()
    mock_server = HTTPServer(("localhost", mock_server_port), MockServerRequestHandler)
    mock_server_thread = Thread(target=mock_server.serve_forever)
    mock_server_thread.setDaemon(True)
    mock_server_thread.start()

    return mock_server_port


def unpack_werkzeug_response(response):
    # werkzeug < 2.1 returns a tuple as client response, newer versions return
    # an object
    try:
        return response.get_data(), response.status, response.headers
    except AttributeError:
        content, status, headers = response
        return b"".join(content), status, headers


def werkzeug_set_cookie(client, servername, key, value):
    # client.set_cookie has a different signature in different werkzeug versions
    try:
        client.set_cookie(servername, key, value)
    except TypeError:
        client.set_cookie(key, value)


@contextmanager
def patch_start_tracing_child(fake_transaction_is_none=False):
    # type: (bool) -> Iterator[Optional[mock.MagicMock]]
    if not fake_transaction_is_none:
        fake_transaction = mock.MagicMock()
        fake_start_child = mock.MagicMock()
        fake_transaction.start_child = fake_start_child
    else:
        fake_transaction = None
        fake_start_child = None

    with mock.patch(
        "sentry_sdk.tracing_utils.get_current_span", return_value=fake_transaction
    ):
        yield fake_start_child


class ApproxDict(dict):
    def __eq__(self, other):
        # For an ApproxDict to equal another dict, the other dict just needs to contain
        # all the keys from the ApproxDict with the same values.
        #
        # The other dict may contain additional keys with any value.
        return all(key in other and other[key] == value for key, value in self.items())

    def __ne__(self, other):
        return not self.__eq__(other)<|MERGE_RESOLUTION|>--- conflicted
+++ resolved
@@ -20,11 +20,7 @@
     eventlet = None
 
 import sentry_sdk
-<<<<<<< HEAD
-from sentry_sdk._compat import iteritems, reraise, string_types, PY2
 from sentry_sdk.continuous_profiler import teardown_continuous_profiler
-=======
->>>>>>> a626f013
 from sentry_sdk.envelope import Envelope
 from sentry_sdk.integrations import _processed_integrations  # noqa: F401
 from sentry_sdk.profiler import teardown_profiler
