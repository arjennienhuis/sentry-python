# Tox (http://codespeak.net/~hpk/tox/) is a tool for running tests
# in multiple virtualenvs. This configuration file will run the
# test suite on all supported python versions. To use it, "pip install tox"
# and then run "tox" from this directory.

[tox]
envlist =
    # === Common ===
    {py2.7,py3.5,py3.6,py3.7,py3.8,py3.9,py3.10,py3.11,py3.12}-common

    # === Gevent ===
    {py2.7,py3.6,py3.8,py3.10,py3.11}-gevent

    # === Integrations ===
    # General format is {pythonversion}-{integrationname}-v{frameworkversion}
    # 1 blank line between different integrations
    # Each framework version should only be mentioned once. I.e:
    #   {py3.7,py3.10}-django-v{3.2}
    #   {py3.10}-django-v{4.0}
    # instead of:
    #   {py3.7}-django-v{3.2}
    #   {py3.7,py3.10}-django-v{3.2,4.0}
    #
    # At a minimum, we should test against at least the lowest
    # and the latest supported version of a framework.

    # AIOHTTP
    {py3.7}-aiohttp-v{3.4}
    {py3.7,py3.9,py3.11}-aiohttp-v{3.8}
    {py3.8,py3.11}-aiohttp-latest

    # Ariadne
    {py3.8,py3.11}-ariadne-v{0.20}
    {py3.8,py3.11,py3.12}-ariadne-latest

    # Arq
    {py3.7,py3.11}-arq-v{0.23}
    {py3.7,py3.11,py3.12}-arq-latest

    # Asgi
    {py3.7,py3.11,py3.12}-asgi

    # asyncpg
    {py3.7,py3.10}-asyncpg-v{0.23}
    {py3.8,py3.11,py3.12}-asyncpg-latest

    # AWS Lambda
    # The aws_lambda tests deploy to the real AWS and have their own
    # matrix of Python versions to run the test lambda function in.
    # see `lambda_runtime` fixture in tests/integrations/aws_lambda.py
    {py3.9}-aws_lambda

    # Beam
    {py3.7}-beam-v{2.12}
    {py3.8,py3.11}-beam-latest

    # Boto3
    {py2.7,py3.6,py3.7}-boto3-v{1.12}
    {py3.7,py3.11,py3.12}-boto3-v{1.21}
    {py3.7,py3.11,py3.12}-boto3-v{1.29}
    {py3.7,py3.11,py3.12}-boto3-latest

    # Bottle
    {py2.7,py3.5,py3.9}-bottle-v{0.12}
    {py3.5,py3.11,py3.12}-bottle-latest

    # Celery
    {py2.7}-celery-v{3}
    {py2.7,py3.5,py3.8}-celery-v{4}
    {py3.6,py3.8}-celery-v{5.0}
    {py3.7,py3.10}-celery-v{5.1,5.2}
    {py3.8,py3.11}-celery-v{5.3}
    {py3.8,py3.11}-celery-latest

    # Chalice
    {py3.6,py3.9}-chalice-v{1.16}
    {py3.7,py3.10}-chalice-latest

    # Clickhouse Driver
    {py3.8,py3.11}-clickhouse_driver-v{0.2.0}
    {py3.8,py3.11,py3.12}-clickhouse_driver-latest

    # Cloud Resource Context
    {py3.6,py3.11,py3.12}-cloud_resource_context

    # Django
    # - Django 1.x
    {py2.7,py3.5}-django-v{1.8}
    {py2.7,py3.5,py3.7}-django-v{1.11}
    # - Django 2.x
    {py3.5,py3.7}-django-v{2.0}
    {py3.5,py3.9}-django-v{2.2}
    # - Django 3.x
    {py3.6,py3.9}-django-v{3.0}
    {py3.6,py3.11}-django-v{3.2}
    # - Django 4.x
    {py3.8,py3.11,py3.12}-django-v{4.0,4.1,4.2}
    # - Django 5.x
    {py3.10,py3.11,py3.12}-django-v{5.0}
    {py3.10,py3.11,py3.12}-django-latest

    # Falcon
    {py2.7,py3.5,py3.7}-falcon-v{1,1.4,2}
    {py3.5,py3.6,py3.11,py3.12}-falcon-v{3}
    {py3.7,py3.11,py3.12}-falcon-latest

    # FastAPI
    {py3.7,py3.10}-fastapi-v{0.79}
    {py3.8,py3.11,py3.12}-fastapi-latest

    # Flask
    {py2.7,py3.5}-flask-v{0,0.11}
    {py2.7,py3.5,py3.8}-flask-v{1}
    {py3.8,py3.11,py3.12}-flask-v{2}
    {py3.10,py3.11,py3.12}-flask-v{3}
    {py3.10,py3.11,py3.12}-flask-latest

    # GCP
    {py3.7}-gcp

    # GQL
    {py3.7,py3.11}-gql-v{3.4}
    {py3.7,py3.11}-gql-latest

    # Graphene
    {py3.7,py3.11}-graphene-v{3.3}
    {py3.7,py3.11,py3.12}-graphene-latest

    # gRPC
    {py3.7,py3.10}-grpc-v{1.21,1.30,1.40}
    {py3.7,py3.11}-grpc-v{1.50}
    {py3.8,py3.11,py3.12}-grpc-latest

    # HTTPX
    {py3.6,py3.9}-httpx-v{0.16,0.18}
    {py3.6,py3.10}-httpx-v{0.20,0.22}
    {py3.7,py3.11,py3.12}-httpx-v{0.23,0.24}
    {py3.9,py3.11,py3.12}-httpx-v{0.25}
    {py3.9,py3.11,py3.12}-httpx-latest

    # Huey
    {py2.7,py3.5,py3.11,py3.12}-huey-v{2.0}
    {py3.5,py3.11,py3.12}-huey-latest

    # Loguru
    {py3.5,py3.11,py3.12}-loguru-v{0.5}
    {py3.5,py3.11,py3.12}-loguru-latest

    # OpenTelemetry (OTel)
    {py3.7,py3.9,py3.11,py3.12}-opentelemetry

    # pure_eval
    {py3.5,py3.11,py3.12}-pure_eval

    # PyMongo (Mongo DB)
    {py2.7,py3.6}-pymongo-v{3.1}
    {py2.7,py3.6,py3.9}-pymongo-v{3.12}
    {py3.6,py3.11}-pymongo-v{4.0}
    {py3.7,py3.11,py3.12}-pymongo-v{4.3,4.6}
    {py3.7,py3.11,py3.12}-pymongo-latest

    # Pyramid
    {py2.7,py3.5,py3.11}-pyramid-v{1.6}
    {py2.7,py3.5,py3.11,py3.12}-pyramid-v{1.10}
    {py3.6,py3.11,py3.12}-pyramid-v{2.0}
    {py3.6,py3.11,py3.12}-pyramid-latest

    # Quart
    {py3.7,py3.11}-quart-v{0.16}
    {py3.8,py3.11,py3.12}-quart-v{0.19}
    {py3.8,py3.11,py3.12}-quart-latest

    # Redis
    {py2.7,py3.7,py3.8}-redis-v{3}
    {py3.7,py3.8,py3.11}-redis-v{4}
    {py3.7,py3.11,py3.12}-redis-v{5}
    {py3.7,py3.11,py3.12}-redis-latest

    # Redis Cluster
    {py2.7,py3.7,py3.8}-rediscluster-v{1,2}
    # no -latest, not developed anymore

    # Requests
    {py2.7,py3.8,py3.11,py3.12}-requests

    # RQ (Redis Queue)
    {py2.7,py3.5,py3.6}-rq-v{0.6}
    {py2.7,py3.5,py3.9}-rq-v{0.13,1.0}
    {py3.5,py3.11}-rq-v{1.5,1.10}
    {py3.7,py3.11,py3.12}-rq-v{1.15}
    {py3.7,py3.11,py3.12}-rq-latest

    # Sanic
    {py3.5,py3.7}-sanic-v{0.8}
    {py3.6,py3.8}-sanic-v{20}
    {py3.7,py3.11}-sanic-v{22}
    {py3.7,py3.11}-sanic-v{23}
    {py3.8,py3.11}-sanic-latest

    # Starlette
    {py3.7,py3.10}-starlette-v{0.19}
    {py3.7,py3.11}-starlette-v{0.20,0.24,0.28}
    {py3.8,py3.11,py3.12}-starlette-v{0.32}
    {py3.8,py3.11,py3.12}-starlette-latest

    # Starlite
    {py3.8,py3.11}-starlite-v{1.48,1.51}
    # 1.51.14 is the last starlite version; the project continues as litestar

    # SQL Alchemy
    {py2.7,py3.7,py3.9}-sqlalchemy-v{1.2,1.4}
    {py3.7,py3.11}-sqlalchemy-v{2.0}
    {py3.7,py3.11,py3.12}-sqlalchemy-latest

    # Strawberry
    {py3.8,py3.11}-strawberry-v{0.209}
    {py3.8,py3.11,py3.12}-strawberry-latest

    # Tornado
    {py3.7,py3.9}-tornado-v{5}
    {py3.8,py3.11,py3.12}-tornado-v{6}
    {py3.8,py3.11,py3.12}-tornado-latest

    # Trytond
    {py3.5,py3.6}-trytond-v{4}
    {py3.6,py3.8}-trytond-v{5}
    {py3.6,py3.11}-trytond-v{6}
    {py3.8,py3.11,py3.12}-trytond-v{7}
    {py3.8,py3.11,py3.12}-trytond-latest

[testenv]
deps =
    # if you change test-requirements.txt and your change is not being reflected
    # in what's installed by tox (when running tox locally), try running tox
    # with the -r flag
    -r test-requirements.txt

    linters: -r linter-requirements.txt
    linters: werkzeug<2.3.0

    # === Common ===
    py3.8-common: hypothesis
    {py3.6,py3.7,py3.8,py3.9,py3.10,py3.11,py3.12}-common: pytest-asyncio<=0.21.1
    # See https://github.com/pytest-dev/pytest/issues/9621
    # and https://github.com/pytest-dev/pytest-forked/issues/67
    # for justification of the upper bound on pytest
    {py3.6,py3.7,py3.8,py3.9,py3.10,py3.11,py3.12}-common: pytest<7.0.0

    # === Gevent ===
    # See http://www.gevent.org/install.html#older-versions-of-python
    # for justification of the versions pinned below
    py3.5-gevent: gevent==20.9.0
    # See https://stackoverflow.com/questions/51496550/runtime-warning-greenlet-greenlet-size-changed
    # for justification why greenlet is pinned here
    py3.5-gevent: greenlet==0.4.17
    {py2.7,py3.6,py3.7,py3.8,py3.9,py3.10,py3.11,py3.12}-gevent: gevent>=22.10.0, <22.11.0
    # See https://github.com/pytest-dev/pytest/issues/9621
    # and https://github.com/pytest-dev/pytest-forked/issues/67
    # for justification of the upper bound on pytest
    {py3.6,py3.7,py3.8,py3.9,py3.10,py3.11,py3.12}-gevent: pytest<7.0.0

    # === Integrations ===

    # AIOHTTP
    aiohttp-v3.4: aiohttp~=3.4.0
    aiohttp-v3.8: aiohttp~=3.8.0
    aiohttp-latest: aiohttp
    aiohttp: pytest-aiohttp
    aiohttp-v3.8: pytest-asyncio<=0.21.1
    aiohttp-latest: pytest-asyncio<=0.21.1

    # Ariadne
    ariadne-v0.20: ariadne~=0.20.0
    ariadne-latest: ariadne
    ariadne: fastapi
    ariadne: flask
    ariadne: httpx

    # Arq
    arq-v0.23: arq~=0.23.0
    arq-v0.23: pydantic<2
    arq-latest: arq
    arq: fakeredis>=2.2.0,<2.8
    arq: pytest-asyncio<=0.21.1
    arq: async-timeout

    # Asgi
    asgi: pytest-asyncio<=0.21.1
    asgi: async-asgi-testclient

    # Asyncpg
    asyncpg-v0.23: asyncpg~=0.23.0
    asyncpg-latest: asyncpg
    asyncpg: pytest-asyncio<=0.21.1

    # AWS Lambda
    aws_lambda: boto3

    # Beam
    beam-v2.12: apache-beam~=2.12.0
    beam-latest: apache-beam

    # Boto3
    boto3-v1.12: boto3~=1.12.0
    boto3-v1.21: boto3~=1.21.0
    boto3-v1.29: boto3~=1.29.0
    boto3-latest: boto3

    # Bottle
    bottle: Werkzeug<2.1.0
    bottle-v0.12: bottle~=0.12.0
    bottle-latest: bottle

    # Celery
    celery: redis
    celery-v3: Celery~=3.0
    celery-v4: Celery~=4.0
    celery-v5.0: Celery~=5.0.0
    celery-v5.1: Celery~=5.1.0
    celery-v5.2: Celery~=5.2.0
    celery-v5.3: Celery~=5.3.0
    celery-latest: Celery

    {py3.5}-celery: newrelic<6.0.0
    {py3.7}-celery: importlib-metadata<5.0
    {py2.7,py3.6,py3.7,py3.8,py3.9,py3.10,py3.11}-celery: newrelic

    # Chalice
    chalice-v1.16: chalice~=1.16.0
    chalice-latest: chalice
    chalice: pytest-chalice==0.0.5

    {py3.7}-chalice: botocore~=1.31
    {py3.8}-chalice: botocore~=1.31

    # Clickhouse Driver
    clickhouse_driver-v0.2.0: clickhouse_driver~=0.2.0
    clickhouse_driver-latest: clickhouse_driver

    # Django
    django: psycopg2-binary
    django-v{1.11,2.0,2.1,2.2,3.0,3.1,3.2}: djangorestframework>=3.0.0,<4.0.0
    django-v{2.0,2.2,3.0,3.2,4.0,4.1,4.2,5.0}: channels[daphne]
    django-v{1.8,1.11,2.0,2.2,3.0,3.2}: Werkzeug<2.1.0
    django-v{1.8,1.11,2.0}: pytest-django<4.0
    django-v{2.2,3.0,3.2,4.0,4.1,4.2,5.0}: pytest-django
    django-v{4.0,4.1,4.2,5.0}: djangorestframework
    django-v{4.0,4.1,4.2,5.0}: pytest-asyncio<=0.21.1
    django-v{4.0,4.1,4.2,5.0}: Werkzeug
    django-latest: djangorestframework
    django-latest: pytest-asyncio<=0.21.1
    django-latest: pytest-django
    django-latest: Werkzeug
    django-latest: channels[daphne]

    django-v1.8: Django~=1.8.0
    django-v1.11: Django~=1.11.0
    django-v2.0: Django~=2.0.0
    django-v2.2: Django~=2.2.0
    django-v3.0: Django~=3.0.0
    django-v3.2: Django~=3.2.0
    django-v4.0: Django~=4.0.0
    django-v4.1: Django~=4.1.0
    django-v4.2: Django~=4.2.0
    django-v5.0: Django~=5.0.0
    django-latest: Django

    # Falcon
    falcon-v1.4: falcon~=1.4.0
    falcon-v1: falcon~=1.0
    falcon-v2: falcon~=2.0
    falcon-v3: falcon~=3.0
    falcon-latest: falcon

    # FastAPI
    fastapi: httpx
<<<<<<< HEAD
    # this is a dependency of httpx
    fastapi: anyio<4.0.0 
=======
    # (this is a dependency of httpx)
    fastapi: anyio<4.0.0
>>>>>>> 7189e5ef
    fastapi: pytest-asyncio<=0.21.1
    fastapi: python-multipart
    fastapi: requests
    fastapi-v{0.79}: fastapi~=0.79.0
    fastapi-latest: fastapi

    # Flask
    flask: flask-login
    flask-v{0.11,0,1,2.0}: Werkzeug<2.1.0
    flask-v{0.11,0,1,2.0}: markupsafe<2.1.0
    flask-v{3}: Werkzeug
    flask-v0.11: Flask~=0.11.0
    flask-v0: Flask~=0.11
    flask-v1: Flask~=1.0
    flask-v2: Flask~=2.0
    flask-v3: Flask~=3.0
    flask-latest: Flask

    # GQL
    gql-v{3.4}: gql[all]~=3.4.0
    gql-latest: gql[all]

    # Graphene
    graphene: blinker
    graphene: fastapi
    graphene: flask
    graphene: httpx
    graphene-v{3.3}: graphene~=3.3.0
    graphene-latest: graphene

    # gRPC
    grpc: protobuf
    grpc: mypy-protobuf
    grpc: types-protobuf
    grpc: pytest-asyncio<=0.21.1
    grpc-v1.21: grpcio-tools~=1.21.0
    grpc-v1.30: grpcio-tools~=1.30.0
    grpc-v1.40: grpcio-tools~=1.40.0
    grpc-v1.50: grpcio-tools~=1.50.0
    grpc-latest: grpcio-tools

    # HTTPX
    httpx-v0.16: pytest-httpx==0.10.0
    httpx-v0.18: pytest-httpx==0.12.0
    httpx-v0.20: pytest-httpx==0.14.0
    httpx-v0.22: pytest-httpx==0.19.0
    httpx-v0.23: pytest-httpx==0.21.0
    httpx-v0.24: pytest-httpx==0.22.0
    httpx-v0.25: pytest-httpx==0.25.0
    httpx: pytest-httpx
    # anyio is a dep of httpx
    httpx: anyio<4.0.0
    httpx-v0.16: httpx~=0.16.0
    httpx-v0.18: httpx~=0.18.0
    httpx-v0.20: httpx~=0.20.0
    httpx-v0.22: httpx~=0.22.0
    httpx-v0.23: httpx~=0.23.0
    httpx-v0.24: httpx~=0.24.0
    httpx-v0.25: httpx~=0.25.0
    httpx-latest: httpx

    # Huey
    huey-v2.0: huey~=2.0.0
    huey-latest: huey

    # Loguru
    loguru-v0.5: loguru~=0.5.0
    loguru-latest: loguru

    # OpenTelemetry (OTel)
    opentelemetry: opentelemetry-distro

    # pure_eval
    pure_eval: pure_eval

    # PyMongo (MongoDB)
    pymongo: mockupdb
    pymongo-v3.1: pymongo~=3.1.0
    pymongo-v3.13: pymongo~=3.13.0
    pymongo-v4.0: pymongo~=4.0.0
    pymongo-v4.3: pymongo~=4.3.0
    pymongo-v4.6: pymongo~=4.6.0
    pymongo-latest: pymongo

    # Pyramid
    pyramid: Werkzeug<2.1.0
    pyramid-v1.6: pyramid~=1.6.0
    pyramid-v1.10: pyramid~=1.10.0
    pyramid-v2.0: pyramid~=2.0.0
    pyramid-latest: pyramid

    # Quart
    quart: quart-auth
    quart: pytest-asyncio<=0.21.1
    quart-v0.16: blinker<1.6
    quart-v0.16: jinja2<3.1.0
    quart-v0.16: Werkzeug<2.1.0
    quart-v0.16: hypercorn<0.15.0
    quart-v0.16: quart~=0.16.0
    quart-v0.19: Werkzeug>=3.0.0
    quart-v0.19: quart~=0.19.0
    quart-latest: quart

    # Redis
    redis: fakeredis!=1.7.4
    {py3.7,py3.8,py3.9,py3.10,py3.11}-redis: pytest-asyncio<=0.21.1
    redis-v3: redis~=3.0
    redis-v4: redis~=4.0
    redis-v5: redis~=5.0
    redis-latest: redis

    # Redis Cluster
    rediscluster-v1: redis-py-cluster~=1.0
    rediscluster-v2: redis-py-cluster~=2.0

    # Requests
    requests: requests>=2.0

    # RQ (Redis Queue)
    # https://github.com/jamesls/fakeredis/issues/245
    rq-v{0.6}: fakeredis<1.0
    rq-v{0.6}: redis<3.2.2
    rq-v{0.13,1.0,1.5,1.10}: fakeredis>=1.0,<1.7.4
    rq-v{1.15}: fakeredis
    rq-latest: fakeredis
    rq-v0.6: rq~=0.6.0
    rq-v0.13: rq~=0.13.0
    rq-v1.0: rq~=1.0.0
    rq-v1.5: rq~=1.5.0
    rq-v1.10: rq~=1.10.0
    rq-v1.15: rq~=1.15.0
    rq-latest: rq

    # Sanic
    sanic: websockets<11.0
    sanic: aiohttp
    sanic-v{22,23}: sanic_testing
    sanic-latest: sanic_testing
    {py3.5,py3.6}-sanic: aiocontextvars==0.2.1
    {py3.5}-sanic: ujson<4
    sanic-v0.8: sanic~=0.8.0
    sanic-v20: sanic~=20.0
    sanic-v22: sanic~=22.0
    sanic-v23: sanic~=23.0
    sanic-latest: sanic

    # Starlette
    starlette: pytest-asyncio<=0.21.1
    starlette: python-multipart
    starlette: requests
    starlette: httpx
<<<<<<< HEAD
    # this is a dependency of httpx
    {py3.10,py3.11}-starlette: anyio<4.0.0  
=======
    # (this is a dependency of httpx)
    starlette: anyio<4.0.0
>>>>>>> 7189e5ef
    starlette: jinja2
    starlette-v0.19: starlette~=0.19.0
    starlette-v0.20: starlette~=0.20.0
    starlette-v0.24: starlette~=0.24.0
    starlette-v0.28: starlette~=0.28.0
    starlette-v0.32: starlette~=0.32.0
    starlette-latest: starlette

    # Starlite
    starlite: pytest-asyncio<=0.21.1
    starlite: python-multipart
    starlite: requests
    starlite: cryptography
    starlite: pydantic<2.0.0
    starlite-v{1.48}: starlite~=1.48.0
    starlite-v{1.51}: starlite~=1.51.0

    # SQLAlchemy
    sqlalchemy-v1.2: sqlalchemy~=1.2.0
    sqlalchemy-v1.4: sqlalchemy~=1.4.0
    sqlalchemy-v2.0: sqlalchemy~=2.0.0
    sqlalchemy-latest: sqlalchemy

    # Strawberry
    strawberry: fastapi
    strawberry: flask
    strawberry: httpx
    strawberry-v0.209: strawberry-graphql[fastapi,flask]~=0.209.0
    strawberry-latest: strawberry-graphql[fastapi,flask]

    # Tornado
    tornado-v5: tornado~=5.0
    tornado-v6: tornado~=6.0
    tornado-latest: tornado

    # Trytond
    trytond-v4: trytond~=4.0
    trytond-v5: trytond~=5.0
    trytond-v6: trytond~=6.0
    trytond-v7: trytond~=7.0
    trytond-latest: trytond

    trytond-v{4}: werkzeug<1.0
    trytond-v{5,6,7}: werkzeug<2.0
    trytond-latest: werkzeug<2.0

setenv =
    PYTHONDONTWRITEBYTECODE=1
    common: TESTPATH=tests
    gevent: TESTPATH=tests
    aiohttp: TESTPATH=tests/integrations/aiohttp
    ariadne: TESTPATH=tests/integrations/ariadne
    arq: TESTPATH=tests/integrations/arq
    asgi: TESTPATH=tests/integrations/asgi
    asyncpg: TESTPATH=tests/integrations/asyncpg
    aws_lambda: TESTPATH=tests/integrations/aws_lambda
    beam: TESTPATH=tests/integrations/beam
    boto3: TESTPATH=tests/integrations/boto3
    bottle: TESTPATH=tests/integrations/bottle
    celery: TESTPATH=tests/integrations/celery
    chalice: TESTPATH=tests/integrations/chalice
    clickhouse_driver: TESTPATH=tests/integrations/clickhouse_driver
    cloud_resource_context: TESTPATH=tests/integrations/cloud_resource_context
    django: TESTPATH=tests/integrations/django
    falcon: TESTPATH=tests/integrations/falcon
    fastapi:  TESTPATH=tests/integrations/fastapi
    flask: TESTPATH=tests/integrations/flask
    gcp: TESTPATH=tests/integrations/gcp
    gql: TESTPATH=tests/integrations/gql
    graphene: TESTPATH=tests/integrations/graphene
    httpx: TESTPATH=tests/integrations/httpx
    huey: TESTPATH=tests/integrations/huey
    loguru: TESTPATH=tests/integrations/loguru
    opentelemetry: TESTPATH=tests/integrations/opentelemetry
    pure_eval: TESTPATH=tests/integrations/pure_eval
    pymongo: TESTPATH=tests/integrations/pymongo
    pyramid: TESTPATH=tests/integrations/pyramid
    quart: TESTPATH=tests/integrations/quart
    redis: TESTPATH=tests/integrations/redis
    rediscluster: TESTPATH=tests/integrations/rediscluster
    requests: TESTPATH=tests/integrations/requests
    rq: TESTPATH=tests/integrations/rq
    sanic: TESTPATH=tests/integrations/sanic
    starlette: TESTPATH=tests/integrations/starlette
    starlite: TESTPATH=tests/integrations/starlite
    sqlalchemy: TESTPATH=tests/integrations/sqlalchemy
    strawberry: TESTPATH=tests/integrations/strawberry
    tornado: TESTPATH=tests/integrations/tornado
    trytond: TESTPATH=tests/integrations/trytond
    socket: TESTPATH=tests/integrations/socket
    grpc: TESTPATH=tests/integrations/grpc

    COVERAGE_FILE=.coverage-{envname}
passenv =
    SENTRY_PYTHON_TEST_AWS_ACCESS_KEY_ID
    SENTRY_PYTHON_TEST_AWS_SECRET_ACCESS_KEY
    SENTRY_PYTHON_TEST_POSTGRES_USER
    SENTRY_PYTHON_TEST_POSTGRES_PASSWORD
    SENTRY_PYTHON_TEST_POSTGRES_NAME
    SENTRY_PYTHON_TEST_POSTGRES_HOST
usedevelop = True
extras =
    bottle: bottle
    falcon: falcon
    flask: flask
    pymongo: pymongo

basepython =
    py2.7: python2.7
    py3.5: python3.5
    py3.6: python3.6
    py3.7: python3.7
    py3.8: python3.8
    py3.9: python3.9
    py3.10: python3.10
    py3.11: python3.11
    py3.12: python3.12

    # Python version is pinned here because flake8 actually behaves differently
    # depending on which version is used. You can patch this out to point to
    # some random Python 3 binary, but then you get guaranteed mismatches with
    # CI. Other tools such as mypy and black have options that pin the Python
    # version.
    linters: python3.12

commands =
    {py3.7,py3.8}-boto3: pip install urllib3<2.0.0

    ; https://github.com/pytest-dev/pytest/issues/5532
    {py3.5,py3.6,py3.7,py3.8,py3.9}-flask-v{0.11,0.12}: pip install pytest<5
    {py3.6,py3.7,py3.8,py3.9}-flask-v{0.11}: pip install Werkzeug<2
    ; https://github.com/pallets/flask/issues/4455
    {py3.7,py3.8,py3.9,py3.10,py3.11}-flask-v{0.11,0.12,1.0,1.1}: pip install "itsdangerous>=0.24,<2.0" "markupsafe<2.0.0" "jinja2<3.1.1"
    ; https://github.com/more-itertools/more-itertools/issues/578
    py3.5-flask-v{0.11,0.12}: pip install more-itertools<8.11.0

    ; use old pytest for old Python versions:
    {py2.7,py3.5}: pip install pytest-forked==1.1.3

    ; Running `py.test` as an executable suffers from an import error
    ; when loading tests in scenarios. In particular, django fails to
    ; load the settings from the test module.
    {py2.7}: python -m pytest --ignore-glob='*py3.py' -rsx -s --durations=5 -vvv {env:TESTPATH} {posargs}
    {py3.5,py3.6,py3.7,py3.8,py3.9,py3.10,py3.11,py3.12}: python -m pytest -rsx -s --durations=5 -vvv {env:TESTPATH} {posargs}

[testenv:linters]
commands =
    flake8 tests sentry_sdk
    black --check tests sentry_sdk
    mypy sentry_sdk<|MERGE_RESOLUTION|>--- conflicted
+++ resolved
@@ -374,13 +374,8 @@
 
     # FastAPI
     fastapi: httpx
-<<<<<<< HEAD
-    # this is a dependency of httpx
-    fastapi: anyio<4.0.0 
-=======
     # (this is a dependency of httpx)
     fastapi: anyio<4.0.0
->>>>>>> 7189e5ef
     fastapi: pytest-asyncio<=0.21.1
     fastapi: python-multipart
     fastapi: requests
@@ -532,13 +527,8 @@
     starlette: python-multipart
     starlette: requests
     starlette: httpx
-<<<<<<< HEAD
-    # this is a dependency of httpx
-    {py3.10,py3.11}-starlette: anyio<4.0.0  
-=======
     # (this is a dependency of httpx)
     starlette: anyio<4.0.0
->>>>>>> 7189e5ef
     starlette: jinja2
     starlette-v0.19: starlette~=0.19.0
     starlette-v0.20: starlette~=0.20.0
