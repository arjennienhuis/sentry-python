# Tox (http://codespeak.net/~hpk/tox/) is a tool for running tests
# in multiple virtualenvs. This configuration file will run the
# test suite on all supported python versions. To use it, "pip install tox"
# and then run "tox" from this directory.

[tox]
envlist =
    # === Common ===
    {py3.6,py3.7,py3.8,py3.9,py3.10,py3.11,py3.12}-common

    # === Gevent ===
    {py2.7,py3.6,py3.8,py3.10,py3.11}-gevent

    # === Integrations ===
    # General format is {pythonversion}-{integrationname}-v{frameworkversion}
    # 1 blank line between different integrations
    # Each framework version should only be mentioned once. I.e:
    #   {py3.7,py3.10}-django-v{3.2}
    #   {py3.10}-django-v{4.0}
    # instead of:
    #   {py3.7}-django-v{3.2}
    #   {py3.7,py3.10}-django-v{3.2,4.0}
    #
    # At a minimum, we should test against at least the lowest
    # and the latest supported version of a framework.

    # AIOHTTP
    {py3.7}-aiohttp-v{3.4}
    {py3.7,py3.9,py3.11}-aiohttp-v{3.8}
    {py3.8,py3.11}-aiohttp-latest

    # Ariadne
    {py3.8,py3.11}-ariadne-v{0.20}
    {py3.8,py3.11,py3.12}-ariadne-latest

    # Arq
    {py3.7,py3.11}-arq-v{0.23}
    {py3.7,py3.11,py3.12}-arq-latest

    # Asgi
    {py3.7,py3.11,py3.12}-asgi

    # asyncpg
    {py3.7,py3.10}-asyncpg-v{0.23}
    {py3.8,py3.11,py3.12}-asyncpg-latest

    # AWS Lambda
    # The aws_lambda tests deploy to the real AWS and have their own
    # matrix of Python versions to run the test lambda function in.
    # see `lambda_runtime` fixture in tests/integrations/aws_lambda.py
    {py3.9}-aws_lambda

    # Beam
    {py3.7}-beam-v{2.12}
    {py3.8,py3.11}-beam-latest

    # Boto3
    {py3.6,py3.7}-boto3-v{1.12}
    {py3.7,py3.11,py3.12}-boto3-v{1.21}
    {py3.7,py3.11,py3.12}-boto3-v{1.29}
    {py3.7,py3.11,py3.12}-boto3-latest

    # Bottle
    {py3.6,py3.9}-bottle-v{0.12}
    {py3.6,py3.11,py3.12}-bottle-latest

    # Celery
    {py3.6,py3.8}-celery-v{4}
    {py3.6,py3.8}-celery-v{5.0}
    {py3.7,py3.10}-celery-v{5.1,5.2}
    {py3.8,py3.11}-celery-v{5.3}
    {py3.8,py3.11}-celery-latest

    # Chalice
    {py3.6,py3.9}-chalice-v{1.16}
    {py3.7,py3.10}-chalice-latest

    # Clickhouse Driver
    {py3.8,py3.11}-clickhouse_driver-v{0.2.0}
    {py3.8,py3.11,py3.12}-clickhouse_driver-latest

    # Cloud Resource Context
    {py3.6,py3.11,py3.12}-cloud_resource_context

    # Django
    # - Django 1.x
    {py3.6,py3.7}-django-v{1.11}
    # - Django 2.x
    {py3.6,py3.7}-django-v{2.0}
    {py3.6,py3.9}-django-v{2.2}
    # - Django 3.x
    {py3.6,py3.9}-django-v{3.0}
    {py3.6,py3.11}-django-v{3.2}
    # - Django 4.x
    {py3.8,py3.11,py3.12}-django-v{4.0,4.1,4.2}
    # - Django 5.x
    {py3.10,py3.11,py3.12}-django-v{5.0}
    {py3.10,py3.11,py3.12}-django-latest

    # Falcon
    {py3.6,py3.7}-falcon-v{1,1.4,2}
    {py3.6,py3.11,py3.12}-falcon-v{3}
    {py3.7,py3.11,py3.12}-falcon-latest

    # FastAPI
    {py3.7,py3.10}-fastapi-v{0.79}
    {py3.8,py3.11,py3.12}-fastapi-latest

    # Flask
    {py3.6,py3.8}-flask-v{1}
    {py3.8,py3.11,py3.12}-flask-v{2}
    {py3.10,py3.11,py3.12}-flask-v{3}
    {py3.10,py3.11,py3.12}-flask-latest

<<<<<<< HEAD
    # Gevent
    {py3.6,py3.8,py3.10,py3.11}-gevent

=======
>>>>>>> c77a1235
    # GCP
    {py3.7}-gcp

    # GQL
    {py3.7,py3.11}-gql-v{3.4}
    {py3.7,py3.11}-gql-latest

    # Graphene
    {py3.7,py3.11}-graphene-v{3.3}
    {py3.7,py3.11,py3.12}-graphene-latest

    # gRPC
    {py3.7,py3.10}-grpc-v{1.21,1.30,1.40}
    {py3.7,py3.11}-grpc-v{1.50}
    {py3.8,py3.11,py3.12}-grpc-latest

    # HTTPX
    {py3.6,py3.9}-httpx-v{0.16,0.18}
    {py3.6,py3.10}-httpx-v{0.20,0.22}
    {py3.7,py3.11,py3.12}-httpx-v{0.23,0.24}
    {py3.9,py3.11,py3.12}-httpx-v{0.25}
    {py3.9,py3.11,py3.12}-httpx-latest

    # Huey
    {py3.6,py3.11,py3.12}-huey-v{2.0}
    {py3.6,py3.11,py3.12}-huey-latest

    # Loguru
    {py3.6,py3.11,py3.12}-loguru-v{0.5}
    {py3.6,py3.11,py3.12}-loguru-latest

    # OpenTelemetry (OTel)
    {py3.7,py3.9,py3.11,py3.12}-opentelemetry

    # pure_eval
    {py3.6,py3.11,py3.12}-pure_eval

    # PyMongo (Mongo DB)
    {py3.6}-pymongo-v{3.1}
    {py3.6,py3.9}-pymongo-v{3.12}
    {py3.6,py3.11}-pymongo-v{4.0}
    {py3.7,py3.11,py3.12}-pymongo-v{4.3,4.6}
    {py3.7,py3.11,py3.12}-pymongo-latest

    # Pyramid
    {py3.6,py3.11}-pyramid-v{1.6}
    {py3.6,py3.11,py3.12}-pyramid-v{1.10}
    {py3.6,py3.11,py3.12}-pyramid-v{2.0}
    {py3.6,py3.11,py3.12}-pyramid-latest

    # Quart
    {py3.7,py3.11}-quart-v{0.16}
    {py3.8,py3.11,py3.12}-quart-v{0.19}
    {py3.8,py3.11,py3.12}-quart-latest

    # Redis
    {py3.6,py3.8}-redis-v{3}
    {py3.7,py3.8,py3.11}-redis-v{4}
    {py3.7,py3.11,py3.12}-redis-v{5}
    {py3.7,py3.11,py3.12}-redis-latest

    # Redis Cluster
    {py3.6,py3.8}-rediscluster-v{1,2}
    # no -latest, not developed anymore

    # Requests
    {py3.6,py3.8,py3.11,py3.12}-requests

    # RQ (Redis Queue)
    {py3.6}-rq-v{0.6}
    {py3.6,py3.9}-rq-v{0.13,1.0}
    {py3.6,py3.11}-rq-v{1.5,1.10}
    {py3.7,py3.11,py3.12}-rq-v{1.15}
    {py3.7,py3.11,py3.12}-rq-latest

    # Sanic
    {py3.6,py3.7}-sanic-v{0.8}
    {py3.6,py3.8}-sanic-v{20}
    {py3.7,py3.11}-sanic-v{22}
    {py3.7,py3.11}-sanic-v{23}
    {py3.8,py3.11}-sanic-latest

    # Starlette
    {py3.7,py3.10}-starlette-v{0.19}
    {py3.7,py3.11}-starlette-v{0.20,0.24,0.28}
    {py3.8,py3.11,py3.12}-starlette-v{0.32}
    {py3.8,py3.11,py3.12}-starlette-latest

    # Starlite
    {py3.8,py3.11}-starlite-v{1.48,1.51}
    # 1.51.14 is the last starlite version; the project continues as litestar

    # SQL Alchemy
    {py3.6,py3.9}-sqlalchemy-v{1.2,1.4}
    {py3.7,py3.11}-sqlalchemy-v{2.0}
    {py3.7,py3.11,py3.12}-sqlalchemy-latest

    # Strawberry
    {py3.8,py3.11}-strawberry-v{0.209}
    {py3.8,py3.11,py3.12}-strawberry-latest

    # Tornado
    {py3.7,py3.9}-tornado-v{5}
    {py3.8,py3.11,py3.12}-tornado-v{6}
    {py3.8,py3.11,py3.12}-tornado-latest

    # Trytond
    {py3.6}-trytond-v{4}
    {py3.6,py3.8}-trytond-v{5}
    {py3.6,py3.11}-trytond-v{6}
    {py3.8,py3.11,py3.12}-trytond-v{7}
    {py3.8,py3.11,py3.12}-trytond-latest

[testenv]
deps =
    # if you change test-requirements.txt and your change is not being reflected
    # in what's installed by tox (when running tox locally), try running tox
    # with the -r flag
    -r test-requirements.txt

    linters: -r linter-requirements.txt
    linters: werkzeug<2.3.0

    # === Common ===
    py3.8-common: hypothesis
    {py3.6,py3.7,py3.8,py3.9,py3.10,py3.11,py3.12}-common: pytest-asyncio<=0.21.1
    # See https://github.com/pytest-dev/pytest/issues/9621
    # and https://github.com/pytest-dev/pytest-forked/issues/67
    # for justification of the upper bound on pytest
    {py3.6,py3.7,py3.8,py3.9,py3.10,py3.11,py3.12}-common: pytest<7.0.0

    # === Gevent ===
    # See http://www.gevent.org/install.html#older-versions-of-python
    # for justification of the versions pinned below
    py3.5-gevent: gevent==20.9.0
    # See https://stackoverflow.com/questions/51496550/runtime-warning-greenlet-greenlet-size-changed
    # for justification why greenlet is pinned here
    py3.5-gevent: greenlet==0.4.17
    {py2.7,py3.6,py3.7,py3.8,py3.9,py3.10,py3.11,py3.12}-gevent: gevent>=22.10.0, <22.11.0
    # See https://github.com/pytest-dev/pytest/issues/9621
    # and https://github.com/pytest-dev/pytest-forked/issues/67
    # for justification of the upper bound on pytest
    {py3.6,py3.7,py3.8,py3.9,py3.10,py3.11,py3.12}-gevent: pytest<7.0.0

    # === Integrations ===

    # AIOHTTP
    aiohttp-v3.4: aiohttp~=3.4.0
    aiohttp-v3.8: aiohttp~=3.8.0
    aiohttp-latest: aiohttp
    aiohttp: pytest-aiohttp
    aiohttp-v3.8: pytest-asyncio<=0.21.1
    aiohttp-latest: pytest-asyncio<=0.21.1

    # Ariadne
    ariadne-v0.20: ariadne~=0.20.0
    ariadne-latest: ariadne
    ariadne: fastapi
    ariadne: flask
    ariadne: httpx

    # Arq
    arq-v0.23: arq~=0.23.0
    arq-v0.23: pydantic<2
    arq-latest: arq
    arq: fakeredis>=2.2.0,<2.8
    arq: pytest-asyncio<=0.21.1
    arq: async-timeout

    # Asgi
    asgi: pytest-asyncio<=0.21.1
    asgi: async-asgi-testclient

    # Asyncpg
    asyncpg-v0.23: asyncpg~=0.23.0
    asyncpg-latest: asyncpg
    asyncpg: pytest-asyncio<=0.21.1

    # AWS Lambda
    aws_lambda: boto3

    # Beam
    beam-v2.12: apache-beam~=2.12.0
    beam-latest: apache-beam

    # Boto3
    boto3-v1.12: boto3~=1.12.0
    boto3-v1.21: boto3~=1.21.0
    boto3-v1.29: boto3~=1.29.0
    boto3-latest: boto3

    # Bottle
    bottle: Werkzeug<2.1.0
    bottle-v0.12: bottle~=0.12.0
    bottle-latest: bottle

    # Celery
    celery: redis
    celery-v4: Celery~=4.0
    celery-v5.0: Celery~=5.0.0
    celery-v5.1: Celery~=5.1.0
    celery-v5.2: Celery~=5.2.0
    celery-v5.3: Celery~=5.3.0
    celery-latest: Celery

    {py3.7}-celery: importlib-metadata<5.0
    {py3.6,py3.7,py3.8,py3.9,py3.10,py3.11}-celery: newrelic

    # Chalice
    chalice-v1.16: chalice~=1.16.0
    chalice-latest: chalice
    chalice: pytest-chalice==0.0.5

    {py3.7}-chalice: botocore~=1.31
    {py3.8}-chalice: botocore~=1.31

    # Clickhouse Driver
    clickhouse_driver-v0.2.0: clickhouse_driver~=0.2.0
    clickhouse_driver-latest: clickhouse_driver

    # Django
    django: psycopg2-binary
    django-v{1.11,2.0,2.1,2.2,3.0,3.1,3.2}: djangorestframework>=3.0.0,<4.0.0
    django-v{2.0,2.2,3.0,3.2,4.0,4.1,4.2,5.0}: channels[daphne]
    django-v{1.11,2.0,2.2,3.0,3.2}: Werkzeug<2.1.0
    django-v{1.11,2.0}: pytest-django<4.0
    django-v{2.2,3.0,3.2,4.0,4.1,4.2,5.0}: pytest-django
    django-v{4.0,4.1,4.2,5.0}: djangorestframework
    django-v{4.0,4.1,4.2,5.0}: pytest-asyncio<=0.21.1
    django-v{4.0,4.1,4.2,5.0}: Werkzeug
    django-latest: djangorestframework
    django-latest: pytest-asyncio<=0.21.1
    django-latest: pytest-django
    django-latest: Werkzeug
    django-latest: channels[daphne]

    django-v1.11: Django~=1.11.0
    django-v2.0: Django~=2.0.0
    django-v2.2: Django~=2.2.0
    django-v3.0: Django~=3.0.0
    django-v3.2: Django~=3.2.0
    django-v4.0: Django~=4.0.0
    django-v4.1: Django~=4.1.0
    django-v4.2: Django~=4.2.0
    django-v5.0: Django~=5.0.0
    django-latest: Django

    # Falcon
    falcon-v1.4: falcon~=1.4.0
    falcon-v1: falcon~=1.0
    falcon-v2: falcon~=2.0
    falcon-v3: falcon~=3.0
    falcon-latest: falcon

    # FastAPI
    fastapi: httpx
    # (this is a dependency of httpx)
    fastapi: anyio<4.0.0
    fastapi: pytest-asyncio<=0.21.1
    fastapi: python-multipart
    fastapi: requests
    fastapi-v{0.79}: fastapi~=0.79.0
    fastapi-latest: fastapi

    # Flask
    flask: flask-login
    flask-v{1,2.0}: Werkzeug<2.1.0
    flask-v{1,2.0}: markupsafe<2.1.0
    flask-v{3}: Werkzeug
    flask-v1: Flask~=1.0
    flask-v2: Flask~=2.0
    flask-v3: Flask~=3.0
    flask-latest: Flask

<<<<<<< HEAD
    {py3.6,py3.7,py3.8,py3.9,py3.10,py3.11,py3.12}-gevent: gevent>=22.10.0, <22.11.0
    # See https://github.com/pytest-dev/pytest/issues/9621
    # and https://github.com/pytest-dev/pytest-forked/issues/67
    # for justification of the upper bound on pytest
    {py3.6,py3.7,py3.8,py3.9,py3.10,py3.11,py3.12}-gevent: pytest<7.0.0

=======
>>>>>>> c77a1235
    # GQL
    gql-v{3.4}: gql[all]~=3.4.0
    gql-latest: gql[all]

    # Graphene
    graphene: blinker
    graphene: fastapi
    graphene: flask
    graphene: httpx
    graphene-v{3.3}: graphene~=3.3.0
    graphene-latest: graphene

    # gRPC
    grpc: protobuf
    grpc: mypy-protobuf
    grpc: types-protobuf
    grpc: pytest-asyncio<=0.21.1
    grpc-v1.21: grpcio-tools~=1.21.0
    grpc-v1.30: grpcio-tools~=1.30.0
    grpc-v1.40: grpcio-tools~=1.40.0
    grpc-v1.50: grpcio-tools~=1.50.0
    grpc-latest: grpcio-tools

    # HTTPX
    httpx-v0.16: pytest-httpx==0.10.0
    httpx-v0.18: pytest-httpx==0.12.0
    httpx-v0.20: pytest-httpx==0.14.0
    httpx-v0.22: pytest-httpx==0.19.0
    httpx-v0.23: pytest-httpx==0.21.0
    httpx-v0.24: pytest-httpx==0.22.0
    httpx-v0.25: pytest-httpx==0.25.0
    httpx: pytest-httpx
    # anyio is a dep of httpx
    httpx: anyio<4.0.0
    httpx-v0.16: httpx~=0.16.0
    httpx-v0.18: httpx~=0.18.0
    httpx-v0.20: httpx~=0.20.0
    httpx-v0.22: httpx~=0.22.0
    httpx-v0.23: httpx~=0.23.0
    httpx-v0.24: httpx~=0.24.0
    httpx-v0.25: httpx~=0.25.0
    httpx-latest: httpx

    # Huey
    huey-v2.0: huey~=2.0.0
    huey-latest: huey

    # Loguru
    loguru-v0.5: loguru~=0.5.0
    loguru-latest: loguru

    # OpenTelemetry (OTel)
    opentelemetry: opentelemetry-distro

    # pure_eval
    pure_eval: pure_eval

    # PyMongo (MongoDB)
    pymongo: mockupdb
    pymongo-v3.1: pymongo~=3.1.0
    pymongo-v3.13: pymongo~=3.13.0
    pymongo-v4.0: pymongo~=4.0.0
    pymongo-v4.3: pymongo~=4.3.0
    pymongo-v4.6: pymongo~=4.6.0
    pymongo-latest: pymongo

    # Pyramid
    pyramid: Werkzeug<2.1.0
    pyramid-v1.6: pyramid~=1.6.0
    pyramid-v1.10: pyramid~=1.10.0
    pyramid-v2.0: pyramid~=2.0.0
    pyramid-latest: pyramid

    # Quart
    quart: quart-auth
    quart: pytest-asyncio<=0.21.1
    quart-v0.16: blinker<1.6
    quart-v0.16: jinja2<3.1.0
    quart-v0.16: Werkzeug<2.1.0
    quart-v0.16: hypercorn<0.15.0
    quart-v0.16: quart~=0.16.0
    quart-v0.19: Werkzeug>=3.0.0
    quart-v0.19: quart~=0.19.0
    quart-latest: quart

    # Redis
    redis: fakeredis!=1.7.4
    {py3.7,py3.8,py3.9,py3.10,py3.11}-redis: pytest-asyncio<=0.21.1
    redis-v3: redis~=3.0
    redis-v4: redis~=4.0
    redis-v5: redis~=5.0
    redis-latest: redis

    # Redis Cluster
    rediscluster-v1: redis-py-cluster~=1.0
    rediscluster-v2: redis-py-cluster~=2.0

    # Requests
    requests: requests>=2.0

    # RQ (Redis Queue)
    # https://github.com/jamesls/fakeredis/issues/245
    rq-v{0.6}: fakeredis<1.0
    rq-v{0.6}: redis<3.2.2
    rq-v{0.13,1.0,1.5,1.10}: fakeredis>=1.0,<1.7.4
    rq-v{1.15}: fakeredis
    rq-latest: fakeredis
    rq-v0.6: rq~=0.6.0
    rq-v0.13: rq~=0.13.0
    rq-v1.0: rq~=1.0.0
    rq-v1.5: rq~=1.5.0
    rq-v1.10: rq~=1.10.0
    rq-v1.15: rq~=1.15.0
    rq-latest: rq

    # Sanic
    sanic: websockets<11.0
    sanic: aiohttp
    sanic-v{22,23}: sanic_testing
    sanic-latest: sanic_testing
    {py3.6}-sanic: aiocontextvars==0.2.1
    sanic-v0.8: sanic~=0.8.0
    sanic-v20: sanic~=20.0
    sanic-v22: sanic~=22.0
    sanic-v23: sanic~=23.0
    sanic-latest: sanic

    # Starlette
    starlette: pytest-asyncio<=0.21.1
    starlette: python-multipart
    starlette: requests
    starlette: httpx
    # (this is a dependency of httpx)
    starlette: anyio<4.0.0
    starlette: jinja2
    starlette-v0.19: starlette~=0.19.0
    starlette-v0.20: starlette~=0.20.0
    starlette-v0.24: starlette~=0.24.0
    starlette-v0.28: starlette~=0.28.0
    starlette-v0.32: starlette~=0.32.0
    starlette-latest: starlette

    # Starlite
    starlite: pytest-asyncio<=0.21.1
    starlite: python-multipart
    starlite: requests
    starlite: cryptography
    starlite: pydantic<2.0.0
    starlite-v{1.48}: starlite~=1.48.0
    starlite-v{1.51}: starlite~=1.51.0

    # SQLAlchemy
    sqlalchemy-v1.2: sqlalchemy~=1.2.0
    sqlalchemy-v1.4: sqlalchemy~=1.4.0
    sqlalchemy-v2.0: sqlalchemy~=2.0.0
    sqlalchemy-latest: sqlalchemy

    # Strawberry
    strawberry: fastapi
    strawberry: flask
    strawberry: httpx
    strawberry-v0.209: strawberry-graphql[fastapi,flask]~=0.209.0
    strawberry-latest: strawberry-graphql[fastapi,flask]

    # Tornado
    tornado-v5: tornado~=5.0
    tornado-v6: tornado~=6.0
    tornado-latest: tornado

    # Trytond
    trytond-v4: trytond~=4.0
    trytond-v5: trytond~=5.0
    trytond-v6: trytond~=6.0
    trytond-v7: trytond~=7.0
    trytond-latest: trytond

    trytond-v{4}: werkzeug<1.0
    trytond-v{5,6,7}: werkzeug<2.0
    trytond-latest: werkzeug<2.0

setenv =
    PYTHONDONTWRITEBYTECODE=1
    common: TESTPATH=tests
    gevent: TESTPATH=tests
    aiohttp: TESTPATH=tests/integrations/aiohttp
    ariadne: TESTPATH=tests/integrations/ariadne
    arq: TESTPATH=tests/integrations/arq
    asgi: TESTPATH=tests/integrations/asgi
    asyncpg: TESTPATH=tests/integrations/asyncpg
    aws_lambda: TESTPATH=tests/integrations/aws_lambda
    beam: TESTPATH=tests/integrations/beam
    boto3: TESTPATH=tests/integrations/boto3
    bottle: TESTPATH=tests/integrations/bottle
    celery: TESTPATH=tests/integrations/celery
    chalice: TESTPATH=tests/integrations/chalice
    clickhouse_driver: TESTPATH=tests/integrations/clickhouse_driver
    cloud_resource_context: TESTPATH=tests/integrations/cloud_resource_context
    django: TESTPATH=tests/integrations/django
    falcon: TESTPATH=tests/integrations/falcon
    fastapi:  TESTPATH=tests/integrations/fastapi
    flask: TESTPATH=tests/integrations/flask
    gcp: TESTPATH=tests/integrations/gcp
    gql: TESTPATH=tests/integrations/gql
    graphene: TESTPATH=tests/integrations/graphene
    httpx: TESTPATH=tests/integrations/httpx
    huey: TESTPATH=tests/integrations/huey
    loguru: TESTPATH=tests/integrations/loguru
    opentelemetry: TESTPATH=tests/integrations/opentelemetry
    pure_eval: TESTPATH=tests/integrations/pure_eval
    pymongo: TESTPATH=tests/integrations/pymongo
    pyramid: TESTPATH=tests/integrations/pyramid
    quart: TESTPATH=tests/integrations/quart
    redis: TESTPATH=tests/integrations/redis
    rediscluster: TESTPATH=tests/integrations/rediscluster
    requests: TESTPATH=tests/integrations/requests
    rq: TESTPATH=tests/integrations/rq
    sanic: TESTPATH=tests/integrations/sanic
    starlette: TESTPATH=tests/integrations/starlette
    starlite: TESTPATH=tests/integrations/starlite
    sqlalchemy: TESTPATH=tests/integrations/sqlalchemy
    strawberry: TESTPATH=tests/integrations/strawberry
    tornado: TESTPATH=tests/integrations/tornado
    trytond: TESTPATH=tests/integrations/trytond
    socket: TESTPATH=tests/integrations/socket
    grpc: TESTPATH=tests/integrations/grpc

    COVERAGE_FILE=.coverage-{envname}
passenv =
    SENTRY_PYTHON_TEST_AWS_ACCESS_KEY_ID
    SENTRY_PYTHON_TEST_AWS_SECRET_ACCESS_KEY
    SENTRY_PYTHON_TEST_POSTGRES_USER
    SENTRY_PYTHON_TEST_POSTGRES_PASSWORD
    SENTRY_PYTHON_TEST_POSTGRES_NAME
    SENTRY_PYTHON_TEST_POSTGRES_HOST
usedevelop = True
extras =
    bottle: bottle
    falcon: falcon
    flask: flask
    pymongo: pymongo

basepython =
    py3.6: python3.6
    py3.7: python3.7
    py3.8: python3.8
    py3.9: python3.9
    py3.10: python3.10
    py3.11: python3.11
    py3.12: python3.12

    # Python version is pinned here because flake8 actually behaves differently
    # depending on which version is used. You can patch this out to point to
    # some random Python 3 binary, but then you get guaranteed mismatches with
    # CI. Other tools such as mypy and black have options that pin the Python
    # version.
    linters: python3.12

commands =
    {py3.7,py3.8}-boto3: pip install urllib3<2.0.0

    ; https://github.com/pytest-dev/pytest/issues/5532
    {py3.6,py3.7,py3.8,py3.9}-flask-v{0.11,0.12}: pip install pytest<5
    {py3.6,py3.7,py3.8,py3.9}-flask-v{0.11}: pip install Werkzeug<2
    ; https://github.com/pallets/flask/issues/4455
    {py3.7,py3.8,py3.9,py3.10,py3.11}-flask-v{0.11,0.12,1.0,1.1}: pip install "itsdangerous>=0.24,<2.0" "markupsafe<2.0.0" "jinja2<3.1.1"

    ; Running `py.test` as an executable suffers from an import error
    ; when loading tests in scenarios. In particular, django fails to
    ; load the settings from the test module.
    {py3.6,py3.7,py3.8,py3.9,py3.10,py3.11,py3.12}: python -m pytest -rsx -s --durations=5 -vvv {env:TESTPATH} {posargs}

[testenv:linters]
commands =
    flake8 tests sentry_sdk
    black --check tests sentry_sdk
    mypy sentry_sdk<|MERGE_RESOLUTION|>--- conflicted
+++ resolved
@@ -9,7 +9,7 @@
     {py3.6,py3.7,py3.8,py3.9,py3.10,py3.11,py3.12}-common
 
     # === Gevent ===
-    {py2.7,py3.6,py3.8,py3.10,py3.11}-gevent
+    {py3.6,py3.8,py3.10,py3.11}-gevent
 
     # === Integrations ===
     # General format is {pythonversion}-{integrationname}-v{frameworkversion}
@@ -112,12 +112,6 @@
     {py3.10,py3.11,py3.12}-flask-v{3}
     {py3.10,py3.11,py3.12}-flask-latest
 
-<<<<<<< HEAD
-    # Gevent
-    {py3.6,py3.8,py3.10,py3.11}-gevent
-
-=======
->>>>>>> c77a1235
     # GCP
     {py3.7}-gcp
 
@@ -250,13 +244,7 @@
     {py3.6,py3.7,py3.8,py3.9,py3.10,py3.11,py3.12}-common: pytest<7.0.0
 
     # === Gevent ===
-    # See http://www.gevent.org/install.html#older-versions-of-python
-    # for justification of the versions pinned below
-    py3.5-gevent: gevent==20.9.0
-    # See https://stackoverflow.com/questions/51496550/runtime-warning-greenlet-greenlet-size-changed
-    # for justification why greenlet is pinned here
-    py3.5-gevent: greenlet==0.4.17
-    {py2.7,py3.6,py3.7,py3.8,py3.9,py3.10,py3.11,py3.12}-gevent: gevent>=22.10.0, <22.11.0
+    {py3.6,py3.7,py3.8,py3.9,py3.10,py3.11,py3.12}-gevent: gevent>=22.10.0, <22.11.0
     # See https://github.com/pytest-dev/pytest/issues/9621
     # and https://github.com/pytest-dev/pytest-forked/issues/67
     # for justification of the upper bound on pytest
@@ -392,15 +380,6 @@
     flask-v3: Flask~=3.0
     flask-latest: Flask
 
-<<<<<<< HEAD
-    {py3.6,py3.7,py3.8,py3.9,py3.10,py3.11,py3.12}-gevent: gevent>=22.10.0, <22.11.0
-    # See https://github.com/pytest-dev/pytest/issues/9621
-    # and https://github.com/pytest-dev/pytest-forked/issues/67
-    # for justification of the upper bound on pytest
-    {py3.6,py3.7,py3.8,py3.9,py3.10,py3.11,py3.12}-gevent: pytest<7.0.0
-
-=======
->>>>>>> c77a1235
     # GQL
     gql-v{3.4}: gql[all]~=3.4.0
     gql-latest: gql[all]
